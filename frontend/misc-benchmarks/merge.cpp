#include "Units.hpp"
#include "leanstore/BTreeAdapter.hpp"
#include "leanstore/Config.hpp"
#include "leanstore/LeanStore.hpp"
#include "leanstore/counters/ThreadCounters.hpp"
#include "leanstore/counters/WorkerCounters.hpp"
#include "leanstore/storage/btree/vs/BTreeSlotted.hpp"
#include "leanstore/utils/FVector.hpp"
#include "leanstore/utils/Files.hpp"
#include "leanstore/utils/RandomGenerator.hpp"
#include "leanstore/utils/ZipfGenerator.hpp"
// -------------------------------------------------------------------------------------
#include <gflags/gflags.h>
#include <tbb/tbb.h>

#include "PerfEvent.hpp"
// -------------------------------------------------------------------------------------
#include <iostream>
// -------------------------------------------------------------------------------------
DEFINE_string(dataset, "integers", "");
DEFINE_string(in, "", "");
DEFINE_bool(random_insert, false, "");
DEFINE_bool(verify, false, "");
DEFINE_bool(aggresive, false, "");
DEFINE_bool(print_fill_factors, false, "");  // 1582587
// -------------------------------------------------------------------------------------
using namespace leanstore;
// -------------------------------------------------------------------------------------
using Key = u64;
using Payload = BytesPayload<100>;
// -------------------------------------------------------------------------------------
int main(int argc, char** argv)
{
  gflags::ParseCommandLineFlags(&argc, &argv, true);
  // -------------------------------------------------------------------------------------
  // Check if parameters make sense
  // -------------------------------------------------------------------------------------
  // LeanStore DB
  LeanStore db;
  unique_ptr<BTreeInterface<Key, Payload>> adapter;
  auto& vs_btree = db.registerVSBTree("merge");
  adapter.reset(new BTreeVSAdapter<Key, Payload>(vs_btree));
  auto& table = *adapter;
  // -------------------------------------------------------------------------------------
  std::ofstream csv;
  std::ofstream::openmode open_flags;
  if (FLAGS_csv_truncate) {
    open_flags = ios::trunc;
  } else {
    open_flags = ios::app;
  }
  csv.open(FLAGS_csv_path + "_merge.csv", open_flags);
  csv.seekp(0, ios::end);
  csv << std::setprecision(2) << std::fixed;
  if (FLAGS_csv_truncate) {
    csv << "i,ff,flag,bstar,su_merge,tag" << endl;
  }
  // -------------------------------------------------------------------------------------
  auto compress_bf = [&](u8* key_bytes, u16 key_length) {
    static u64 sleep_counter = 0;
    static u64 sleep_ms = 100;
    static u64 succ_counter = 0;
    // -------------------------------------------------------------------------------------
    BufferFrame* bf;
    ensure(vs_btree.lookupOne(key_bytes, key_length, [&](const u8* payload, u16) { bf = &db.getBufferManager().getContainingBufferFrame(payload); }));
    OptimisticGuard o_guard = OptimisticGuard(bf->header.latch);
    auto parent_handler = vs_btree.findParent(reinterpret_cast<void*>(&vs_btree), *bf);
    // -------------------------------------------------------------------------------------
    auto p_guard = parent_handler.getParentReadPageGuard<leanstore::btree::vs::BTreeNode>();
    auto c_guard = OptimisticPageGuard<leanstore::btree::vs::BTreeNode>::manuallyAssembleGuard(std::move(o_guard), bf);
    auto ret_code = vs_btree.kWayMerge(p_guard, c_guard, parent_handler);
    if (FLAGS_aggresive) {
    } else {
      if (ret_code == leanstore::btree::vs::BTree::KWayMergeReturnCode::FULL_MERGE) {
        succ_counter++;
      }
      sleep_counter++;
      if (sleep_counter == 10) {
        sleep_counter = 0;
        auto l_succ_counter = succ_counter;
        succ_counter = 0;
        if (l_succ_counter < FLAGS_y) {
          usleep(sleep_ms);
          sleep_ms++;
        } else {
          sleep_ms = 100;
        }
      }
    }
    p_guard.kill();
    c_guard.kill();
  };
  auto print_stats = [&]() {
    cout << "Inner = " << vs_btree.countInner() << endl;
    cout << "Pages = " << vs_btree.countPages() << endl;
    cout << "Inserted volume: (pages, mib) = (" << db.getBufferManager().consumedPages() << ","
         << db.getBufferManager().consumedPages() * 1.0 * PAGE_SIZE / 1024 / 1024 << ")" << endl;
  };
  // -------------------------------------------------------------------------------------
  auto print_fill_factors = [&](std::ofstream& csv, s32 flag) {
    u64 t_i = 0;
    vs_btree.iterateAllPages([&](leanstore::btree::vs::BTreeNode&) { return 0; },
                             [&](leanstore::btree::vs::BTreeNode& leaf) {
                               csv << t_i++ << "," << leaf.fillFactorAfterCompaction() << "," << flag << "," << FLAGS_bstar << "," << FLAGS_su_merge
                                   << "," << FLAGS_tag << endl;
                               return 0;
                             });
  };
  // -------------------------------------------------------------------------------------
  Payload payload;
  utils::RandomGenerator::getRandString(reinterpret_cast<u8*>(&payload), sizeof(Payload));
  // -------------------------------------------------------------------------------------
  u64 tuple_count;
  tuple_count = FLAGS_target_gib * 1024 * 1024 * 1024 * 1.0 / (sizeof(Key) + sizeof(Payload));
  // -------------------------------------------------------------------------------------
  chrono::high_resolution_clock::time_point begin, end;
  // -------------------------------------------------------------------------------------
  db.startDebuggingThread();
  tbb::task_scheduler_init taskScheduler(FLAGS_worker_threads);
  // -------------------------------------------------------------------------------------
  begin = chrono::high_resolution_clock::now();
<<<<<<< HEAD
  if (FLAGS_dataset == "strings") {
    utils::FVector<std::string_view> input_strings(FLAGS_in.c_str());
    tuple_count = input_strings.size();
=======
  {
>>>>>>> 3c439ad4
    PerfEvent e;
    PerfEventBlock b(e, tuple_count);
    if (FLAGS_in != "") {
      utils::FVector<std::string_view> input_strings(FLAGS_in.c_str());
      tuple_count = input_strings.size();
      tbb::parallel_for(tbb::blocked_range<u64>(0, tuple_count), [&](const tbb::blocked_range<u64>& range) {
        for (u64 t_i = range.begin(); t_i < range.end(); t_i++) {
          vs_btree.insert(reinterpret_cast<u8*>(const_cast<char*>(input_strings[t_i].data())), input_strings[t_i].size(), 8,
                          reinterpret_cast<u8*>(&t_i));
        }
      });
    } else if (FLAGS_random_insert) {
      vector<u64> random_keys(tuple_count);
      tbb::parallel_for(tbb::blocked_range<u64>(0, tuple_count), [&](const tbb::blocked_range<u64>& range) {
        for (u64 t_i = range.begin(); t_i < range.end(); t_i++) {
          random_keys[t_i] = t_i;
        }
      });
      std::random_shuffle(random_keys.begin(), random_keys.end());
      sleep(1);
      tbb::parallel_for(tbb::blocked_range<u64>(0, tuple_count), [&](const tbb::blocked_range<u64>& range) {
        for (u64 t_i = range.begin(); t_i < range.end(); t_i++) {
          table.insert(random_keys[t_i], payload);
          WorkerCounters::myCounters().tx++;
        }
      });
    } else {
      tbb::parallel_for(tbb::blocked_range<u64>(0, tuple_count), [&](const tbb::blocked_range<u64>& range) {
        for (u64 t_i = range.begin(); t_i < range.end(); t_i++) {
          table.insert(t_i, payload);
          WorkerCounters::myCounters().tx++;
        }
      });
    }
  }
  end = chrono::high_resolution_clock::now();
  cout << "time elapsed = " << (chrono::duration_cast<chrono::microseconds>(end - begin).count() / 1000000.0) << endl;
  // -------------------------------------------------------------------------------------
  sleep(1);
  print_stats();
  // -------------------------------------------------------------------------------------
  if (FLAGS_print_fill_factors)
    print_fill_factors(csv, 0);
  // -------------------------------------------------------------------------------------
  atomic<bool> keep_running = true;
  atomic<u64> running_threads_counter = 0;
  // -------------------------------------------------------------------------------------
  vector<thread> threads;
  sleep(1);
  if (FLAGS_su_merge) {
    threads.emplace_back([&]() {
      running_threads_counter++;
      ThreadCounters::registerThread("merge");
      if (FLAGS_dataset == "integers") {
        while (keep_running) {
          Key k = utils::RandomGenerator::getRandU64(0, tuple_count);
          u8 key_bytes[sizeof(Key)];
          compress_bf(key_bytes, fold(key_bytes, k));
          WorkerCounters::myCounters().tx++;
        }
      } else {
        utils::FVector<std::string_view> input_strings(FLAGS_in.c_str());
        while (keep_running) {
          Key k = utils::RandomGenerator::getRandU64(0, tuple_count);
          compress_bf(reinterpret_cast<u8*>(const_cast<char*>(input_strings[k].data())), input_strings[k].size());
          WorkerCounters::myCounters().tx++;
        }
      }
      running_threads_counter--;
    });
  }
  // -------------------------------------------------------------------------------------
  {
    // Shutdown threads
    sleep(FLAGS_run_for_seconds);
    keep_running = false;
    // -------------------------------------------------------------------------------------
    while (running_threads_counter) {
      _mm_pause();
    }
    for (auto& thread : threads) {
      thread.join();
    }
  }
  // -------------------------------------------------------------------------------------
  sleep(1);
  if (FLAGS_verify) {
    if (FLAGS_dataset == "strings") {
      utils::FVector<std::string_view> input_strings(FLAGS_in.c_str());
      tbb::parallel_for(tbb::blocked_range<u64>(0, tuple_count), [&](const tbb::blocked_range<u64>& range) {
        for (u64 t_i = range.begin(); t_i < range.end(); t_i++) {
          bool flag = true;
          vs_btree.lookupOne(reinterpret_cast<u8*>(const_cast<char*>(input_strings[t_i].data())), input_strings[t_i].size(),
                             [&](const u8* payload, u16 payload_length) {
                               flag &= (payload_length == 8);
                               flag &= (*reinterpret_cast<const u64*>(payload) == t_i);
                             });
          ensure(flag);
        }
      });
    } else {
      tbb::parallel_for(tbb::blocked_range<u64>(0, tuple_count), [&](const tbb::blocked_range<u64>& range) {
        for (u64 t_i = range.begin(); t_i < range.end(); t_i++) {
          Payload result;
          ensure(table.lookup(t_i, result));
          ensure(result == payload);
        }
      });
    }
  }
  // -------------------------------------------------------------------------------------
  if (FLAGS_print_fill_factors)
    print_fill_factors(csv, 1);
  // -------------------------------------------------------------------------------------
  print_stats();
  // -------------------------------------------------------------------------------------
  return 0;
}<|MERGE_RESOLUTION|>--- conflicted
+++ resolved
@@ -18,10 +18,10 @@
 #include <iostream>
 // -------------------------------------------------------------------------------------
 DEFINE_string(dataset, "integers", "");
+DEFINE_string(insertion_order, "seq", "");
 DEFINE_string(in, "", "");
-DEFINE_bool(random_insert, false, "");
 DEFINE_bool(verify, false, "");
-DEFINE_bool(aggresive, false, "");
+DEFINE_bool(aggressive, false, "");
 DEFINE_bool(print_fill_factors, false, "");  // 1582587
 // -------------------------------------------------------------------------------------
 using namespace leanstore;
@@ -53,7 +53,7 @@
   csv.seekp(0, ios::end);
   csv << std::setprecision(2) << std::fixed;
   if (FLAGS_csv_truncate) {
-    csv << "i,ff,flag,bstar,su_merge,tag" << endl;
+    csv << "i,ff,flag,bstar,su_merge,tag,c_hash" << endl;
   }
   // -------------------------------------------------------------------------------------
   auto compress_bf = [&](u8* key_bytes, u16 key_length) {
@@ -69,7 +69,7 @@
     auto p_guard = parent_handler.getParentReadPageGuard<leanstore::btree::vs::BTreeNode>();
     auto c_guard = OptimisticPageGuard<leanstore::btree::vs::BTreeNode>::manuallyAssembleGuard(std::move(o_guard), bf);
     auto ret_code = vs_btree.kWayMerge(p_guard, c_guard, parent_handler);
-    if (FLAGS_aggresive) {
+    if (FLAGS_aggressive) {
     } else {
       if (ret_code == leanstore::btree::vs::BTree::KWayMergeReturnCode::FULL_MERGE) {
         succ_counter++;
@@ -102,7 +102,7 @@
     vs_btree.iterateAllPages([&](leanstore::btree::vs::BTreeNode&) { return 0; },
                              [&](leanstore::btree::vs::BTreeNode& leaf) {
                                csv << t_i++ << "," << leaf.fillFactorAfterCompaction() << "," << flag << "," << FLAGS_bstar << "," << FLAGS_su_merge
-                                   << "," << FLAGS_tag << endl;
+                                   << "," << FLAGS_tag << "," << db.getConfigHash() << endl;
                                return 0;
                              });
   };
@@ -119,50 +119,46 @@
   tbb::task_scheduler_init taskScheduler(FLAGS_worker_threads);
   // -------------------------------------------------------------------------------------
   begin = chrono::high_resolution_clock::now();
-<<<<<<< HEAD
-  if (FLAGS_dataset == "strings") {
-    utils::FVector<std::string_view> input_strings(FLAGS_in.c_str());
-    tuple_count = input_strings.size();
-=======
   {
->>>>>>> 3c439ad4
     PerfEvent e;
     PerfEventBlock b(e, tuple_count);
-    if (FLAGS_in != "") {
+    if (FLAGS_dataset == "strings") {
       utils::FVector<std::string_view> input_strings(FLAGS_in.c_str());
       tuple_count = input_strings.size();
+      cout << "tuple_count = " << tuple_count << endl;
       tbb::parallel_for(tbb::blocked_range<u64>(0, tuple_count), [&](const tbb::blocked_range<u64>& range) {
         for (u64 t_i = range.begin(); t_i < range.end(); t_i++) {
           vs_btree.insert(reinterpret_cast<u8*>(const_cast<char*>(input_strings[t_i].data())), input_strings[t_i].size(), 8,
                           reinterpret_cast<u8*>(&t_i));
         }
       });
-    } else if (FLAGS_random_insert) {
-      vector<u64> random_keys(tuple_count);
-      tbb::parallel_for(tbb::blocked_range<u64>(0, tuple_count), [&](const tbb::blocked_range<u64>& range) {
-        for (u64 t_i = range.begin(); t_i < range.end(); t_i++) {
-          random_keys[t_i] = t_i;
-        }
-      });
-      std::random_shuffle(random_keys.begin(), random_keys.end());
-      sleep(1);
-      tbb::parallel_for(tbb::blocked_range<u64>(0, tuple_count), [&](const tbb::blocked_range<u64>& range) {
-        for (u64 t_i = range.begin(); t_i < range.end(); t_i++) {
-          table.insert(random_keys[t_i], payload);
-          WorkerCounters::myCounters().tx++;
-        }
-      });
-    } else {
-      tbb::parallel_for(tbb::blocked_range<u64>(0, tuple_count), [&](const tbb::blocked_range<u64>& range) {
-        for (u64 t_i = range.begin(); t_i < range.end(); t_i++) {
-          table.insert(t_i, payload);
-          WorkerCounters::myCounters().tx++;
-        }
-      });
-    }
-  }
-  end = chrono::high_resolution_clock::now();
-  cout << "time elapsed = " << (chrono::duration_cast<chrono::microseconds>(end - begin).count() / 1000000.0) << endl;
+    } else if (FLAGS_dataset == "integers") {
+      if (FLAGS_insertion_order == "rnd") {
+        vector<u64> random_keys(tuple_count);
+        tbb::parallel_for(tbb::blocked_range<u64>(0, tuple_count), [&](const tbb::blocked_range<u64>& range) {
+          for (u64 t_i = range.begin(); t_i < range.end(); t_i++) {
+            random_keys[t_i] = t_i;
+          }
+        });
+        std::random_shuffle(random_keys.begin(), random_keys.end());
+        tbb::parallel_for(tbb::blocked_range<u64>(0, tuple_count), [&](const tbb::blocked_range<u64>& range) {
+          for (u64 t_i = range.begin(); t_i < range.end(); t_i++) {
+            table.insert(random_keys[t_i], payload);
+            WorkerCounters::myCounters().tx++;
+          }
+        });
+      } else {
+        tbb::parallel_for(tbb::blocked_range<u64>(0, tuple_count), [&](const tbb::blocked_range<u64>& range) {
+          for (u64 t_i = range.begin(); t_i < range.end(); t_i++) {
+            table.insert(t_i, payload);
+            WorkerCounters::myCounters().tx++;
+          }
+        });
+      }
+    }
+    end = chrono::high_resolution_clock::now();
+    cout << "time elapsed = " << (chrono::duration_cast<chrono::microseconds>(end - begin).count() / 1000000.0) << endl;
+  }
   // -------------------------------------------------------------------------------------
   sleep(1);
   print_stats();
@@ -174,8 +170,7 @@
   atomic<u64> running_threads_counter = 0;
   // -------------------------------------------------------------------------------------
   vector<thread> threads;
-  sleep(1);
-  if (FLAGS_su_merge) {
+  for (u64 i = 0; i < 1; i++)
     threads.emplace_back([&]() {
       running_threads_counter++;
       ThreadCounters::registerThread("merge");
@@ -196,7 +191,6 @@
       }
       running_threads_counter--;
     });
-  }
   // -------------------------------------------------------------------------------------
   {
     // Shutdown threads
