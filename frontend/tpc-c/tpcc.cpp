--- conflicted
+++ resolved
@@ -30,14 +30,9 @@
 DEFINE_bool(order_wdc_index, true, "");
 DEFINE_bool(tpcc_cross_warehouses, true, "");
 DEFINE_uint64(tpcc_analytical_weight, 0, "");
-<<<<<<< HEAD
-DEFINE_uint64(tpcc_ch, 0, "");
-DEFINE_uint64(tpcc_ch_rounds, 1, "");
-=======
 DEFINE_uint64(ch_a_threads, 0, "CH analytical threads");
 DEFINE_uint64(ch_a_rounds, 1, "");
 DEFINE_uint64(ch_a_query, 2, "");
->>>>>>> 47a5e1ea
 // -------------------------------------------------------------------------------------
 using namespace std;
 using namespace leanstore;
@@ -47,20 +42,11 @@
    gflags::SetUsageMessage("Leanstore TPC-C");
    gflags::ParseCommandLineFlags(&argc, &argv, true);
    assert(FLAGS_tpcc_warehouse_count > 0);
-<<<<<<< HEAD
-   LeanStore::addS64Flag("TPC_SCALE", &FLAGS_tpcc_warehouse_count);  
-   // -------------------------------------------------------------------------------------
-   // Check arguments
-   if (FLAGS_tpcc_ch >= FLAGS_worker_threads) {
-      return 0;
-   }
-=======
    LeanStore::addS64Flag("TPC_SCALE", &FLAGS_tpcc_warehouse_count);
    // -------------------------------------------------------------------------------------
    // Check arguments
    ensure(FLAGS_ch_a_threads < FLAGS_worker_threads);
    ensure(!FLAGS_tpcc_warehouse_affinity || FLAGS_tpcc_warehouse_count >= FLAGS_worker_threads);
->>>>>>> 47a5e1ea
    // -------------------------------------------------------------------------------------
    LeanStore db;
    LeanStoreAdapter<warehouse_t> warehouse;
@@ -92,30 +78,21 @@
    // -------------------------------------------------------------------------------------
    db.registerConfigEntry("tpcc_warehouse_count", FLAGS_tpcc_warehouse_count);
    db.registerConfigEntry("tpcc_warehouse_affinity", FLAGS_tpcc_warehouse_affinity);
-<<<<<<< HEAD
-   db.registerConfigEntry("tpcc_ch", FLAGS_tpcc_ch);
-=======
    db.registerConfigEntry("ch_a_threads", FLAGS_ch_a_threads);
    db.registerConfigEntry("ch_a_rounds", FLAGS_ch_a_rounds);
    db.registerConfigEntry("ch_a_query", FLAGS_ch_a_query);
->>>>>>> 47a5e1ea
    db.registerConfigEntry("run_until_tx", FLAGS_run_until_tx);
    // -------------------------------------------------------------------------------------
    leanstore::TX_ISOLATION_LEVEL isolation_level = leanstore::parseIsolationLevel(FLAGS_isolation_level);
    // -------------------------------------------------------------------------------------
    const bool should_tpcc_driver_handle_isolation_anomalies = isolation_level < leanstore::TX_ISOLATION_LEVEL::SNAPSHOT_ISOLATION;
    TPCCWorkload<LeanStoreAdapter> tpcc(warehouse, district, customer, customerwdl, history, neworder, order, order_wdc, orderline, item, stock,
-<<<<<<< HEAD
-                                       FLAGS_order_wdc_index, FLAGS_tpcc_warehouse_count, FLAGS_tpcc_remove, FLAGS_tpcc_cross_warehouses);
-=======
                                        FLAGS_order_wdc_index, FLAGS_tpcc_warehouse_count, FLAGS_tpcc_remove,
                                        should_tpcc_driver_handle_isolation_anomalies, FLAGS_tpcc_cross_warehouses);
    // -------------------------------------------------------------------------------------
->>>>>>> 47a5e1ea
    if (!FLAGS_recover) {
       cout << "Loading TPC-C" << endl;
       crm.scheduleJobSync(0, [&]() {
-         cr::Worker::my().refreshSnapshot();
          cr::Worker::my().startTX();
          tpcc.loadItem();
          tpcc.loadWarehouse();
@@ -124,7 +101,6 @@
       std::atomic<u32> g_w_id = 1;
       for (u32 t_i = 0; t_i < FLAGS_worker_threads; t_i++) {
          crm.scheduleJobAsync(t_i, [&]() {
-            cr::Worker::my().refreshSnapshot();
             while (true) {
                u32 w_id = g_w_id++;
                if (w_id > FLAGS_tpcc_warehouse_count) {
@@ -154,23 +130,15 @@
    auto random = std::make_unique<leanstore::utils::ZipfGenerator>(FLAGS_tpcc_warehouse_count, FLAGS_zipf_factor);
    db.startProfilingThread();
    u64 tx_per_thread[FLAGS_worker_threads];
-<<<<<<< HEAD
-   for (u64 t_i = 0; t_i < FLAGS_worker_threads - FLAGS_tpcc_ch; t_i++) {
-=======
    // -------------------------------------------------------------------------------------
    for (u64 t_i = 0; t_i < FLAGS_ch_a_threads; t_i++) {
->>>>>>> 47a5e1ea
       crm.scheduleJobAsync(t_i, [&, t_i]() {
          running_threads_counter++;
-         cr::Worker::my().refreshSnapshot();
          tpcc.prepare();
          volatile u64 tx_acc = 0;
-<<<<<<< HEAD
-=======
          const leanstore::TX_MODE tx_mode = FLAGS_olap_mode ? leanstore::TX_MODE::OLAP : leanstore::TX_MODE::OLTP;
          cr::Worker::my().startTX(tx_mode, isolation_level);
          cr::Worker::my().commitTX();
->>>>>>> 47a5e1ea
          while (keep_running) {
             jumpmuTry()
             {
@@ -219,33 +187,6 @@
          }
          cr::Worker::my().shutdown();
          // -------------------------------------------------------------------------------------
-<<<<<<< HEAD
-         tx_per_thread[t_i] = tx_acc;
-         running_threads_counter--;
-      });
-   }
-   for (u64 t_i = FLAGS_worker_threads - FLAGS_tpcc_ch; t_i < FLAGS_worker_threads; t_i++) {
-      crm.scheduleJobAsync(t_i, [&, t_i]() {
-         running_threads_counter++;
-         cr::Worker::my().refreshSnapshot();
-         tpcc.prepare();
-         volatile u64 tx_acc = 0;
-         while (keep_running) {
-            jumpmuTry()
-            {
-               cr::Worker::my().startTX();
-               for (u64 i = 0; i < FLAGS_tpcc_ch_rounds; i++) {
-                  tpcc.analyticalQuery();
-               }
-               cr::Worker::my().commitTX();
-               tx_acc++;
-            }
-            jumpmuCatch() { ensure(false); }
-         }
-         cr::Worker::my().shutdown();
-         // -------------------------------------------------------------------------------------
-=======
->>>>>>> 47a5e1ea
          tx_per_thread[t_i] = tx_acc;
          running_threads_counter--;
       });
@@ -273,22 +214,14 @@
    cout << endl;
    {
       u64 total = 0;
-<<<<<<< HEAD
-      for (u64 t_i = 0; t_i < FLAGS_worker_threads - FLAGS_tpcc_ch; t_i++) {
-=======
       for (u64 t_i = FLAGS_ch_a_threads; t_i < FLAGS_worker_threads; t_i++) {
->>>>>>> 47a5e1ea
          total += tx_per_thread[t_i];
          cout << tx_per_thread[t_i] << ",";
       }
       cout << endl;
       cout << "TPC-C = " << total << endl;
       total = 0;
-<<<<<<< HEAD
-      for (u64 t_i = FLAGS_worker_threads - FLAGS_tpcc_ch; t_i < FLAGS_worker_threads; t_i++) {
-=======
       for (u64 t_i = 0; t_i < FLAGS_ch_a_threads; t_i++) {
->>>>>>> 47a5e1ea
          total += tx_per_thread[t_i];
          cout << tx_per_thread[t_i] << ",";
       }
