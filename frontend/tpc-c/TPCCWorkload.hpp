#pragma once
#include "Schema.hpp"
#include "Units.hpp"
// -------------------------------------------------------------------------------------
#include "leanstore/Config.hpp"
#include "leanstore/KVInterface.hpp"
<<<<<<< HEAD
=======
#include "leanstore/concurrency-recovery/Worker.hpp"
>>>>>>> 47a5e1ea
#include "leanstore/profiling/counters/WorkerCounters.hpp"
#include "leanstore/storage/btree/core/WALMacros.hpp"
#include "leanstore/utils/RandomGenerator.hpp"
// -------------------------------------------------------------------------------------
#include <vector>
using std::vector;
// -------------------------------------------------------------------------------------
template <template <typename> class AdapterType>
class TPCCWorkload
{
  private:
   static constexpr INTEGER OL_I_ID_C = 7911;  // in range [0, 8191]
   static constexpr INTEGER C_ID_C = 259;      // in range [0, 1023]
   // NOTE: TPC-C 2.1.6.1 specifies that abs(C_LAST_LOAD_C - C_LAST_RUN_C) must
   // be within [65, 119]
   static constexpr INTEGER C_LAST_LOAD_C = 157;  // in range [0, 255]
   static constexpr INTEGER C_LAST_RUN_C = 223;   // in range [0, 255]
   static constexpr INTEGER ITEMS_NO = 100000;    // 100K
                                                  // -------------------------------------------------------------------------------------
   AdapterType<warehouse_t>& warehouse;
   AdapterType<district_t>& district;
   AdapterType<customer_t>& customer;
   AdapterType<customer_wdl_t>& customerwdl;
   AdapterType<history_t>& history;
   AdapterType<neworder_t>& neworder;
   AdapterType<order_t>& order;
   AdapterType<order_wdc_t>& order_wdc;
   AdapterType<orderline_t>& orderline;
   AdapterType<item_t>& item;
   AdapterType<stock_t>& stock;
   const bool order_wdc_index = true;
   const Integer warehouseCount;
   const Integer tpcc_remove;
<<<<<<< HEAD
=======
   const bool manually_handle_isolation_anomalies;
>>>>>>> 47a5e1ea
   const bool cross_warehouses;
   // -------------------------------------------------------------------------------------
   Integer urandexcept(Integer low, Integer high, Integer v)
   {
      if (high <= low)
         return low;
      Integer r = rnd(high - low) + low;
      if (r >= v)
         return r + 1;
      else
         return r;
   }

   template <int maxLength>
   Varchar<maxLength> randomastring(Integer minLenStr, Integer maxLenStr)
   {
      assert(maxLenStr <= maxLength);
      Integer len = rnd(maxLenStr - minLenStr + 1) + minLenStr;
      Varchar<maxLength> result;
      for (Integer index = 0; index < len; index++) {
         Integer i = rnd(62);
         if (i < 10)
            result.append(48 + i);
         else if (i < 36)
            result.append(64 - 10 + i);
         else
            result.append(96 - 36 + i);
      }
      return result;
   }

   Varchar<16> randomnstring(Integer minLenStr, Integer maxLenStr)
   {
      Integer len = rnd(maxLenStr - minLenStr + 1) + minLenStr;
      Varchar<16> result;
      for (Integer i = 0; i < len; i++)
         result.append(48 + rnd(10));
      return result;
   }

   Varchar<16> namePart(Integer id)
   {
      assert(id < 10);
      Varchar<16> data[] = {"Bar", "OUGHT", "ABLE", "PRI", "PRES", "ESE", "ANTI", "CALLY", "ATION", "EING"};
      return data[id];
   }

   Varchar<16> genName(Integer id) { return namePart((id / 100) % 10) || namePart((id / 10) % 10) || namePart(id % 10); }

   Numeric randomNumeric(Numeric min, Numeric max)
   {
      double range = (max - min);
      double div = RAND_MAX / range;
      return min + (leanstore::utils::RandomGenerator::getRandU64() / div);
   }

   Varchar<9> randomzip()
   {
      Integer id = rnd(10000);
      Varchar<9> result;
      result.append(48 + (id / 1000));
      result.append(48 + (id / 100) % 10);
      result.append(48 + (id / 10) % 10);
      result.append(48 + (id % 10));
      return result || Varchar<9>("11111");
   }

   Integer nurand(Integer a, Integer x, Integer y, Integer C = 42)
   {
      // TPC-C random is [a,b] inclusive
      // in standard: NURand(A, x, y) = (((random(0, A) | random(x, y)) + C) % (y - x + 1)) + x
      // return (((rnd(a + 1) | rnd((y - x + 1) + x)) + 42) % (y - x + 1)) + x;
      return (((urand(0, a) | urand(x, y)) + C) % (y - x + 1)) + x;
      // incorrect: return (((rnd(a) | rnd((y - x + 1) + x)) + 42) % (y - x + 1)) + x;
   }

   inline Integer getItemID()
   {
      // OL_I_ID_C
      return nurand(8191, 1, ITEMS_NO, OL_I_ID_C);
   }
   inline Integer getCustomerID()
   {
      // C_ID_C
      return nurand(1023, 1, 3000, C_ID_C);
      // return urand(1, 3000);
   }
   inline Integer getNonUniformRandomLastNameForRun()
   {
      // C_LAST_RUN_C
      return nurand(255, 0, 999, C_LAST_RUN_C);
   }
   inline Integer getNonUniformRandomLastNameForLoad()
   {
      // C_LAST_LOAD_C
      return nurand(255, 0, 999, C_LAST_LOAD_C);
   }
   // -------------------------------------------------------------------------------------
   Timestamp currentTimestamp() { return 1; }
   // -------------------------------------------------------------------------------------
   // -------------------------------------------------------------------------------------
   // run
   void newOrder(Integer w_id,
                 Integer d_id,
                 Integer c_id,
                 const vector<Integer>& lineNumbers,
                 const vector<Integer>& supwares,
                 const vector<Integer>& itemids,
                 const vector<Integer>& qtys,
                 Timestamp timestamp)
   {
      Numeric w_tax = warehouse.lookupField({w_id}, &warehouse_t::w_tax);
      Numeric c_discount = customer.lookupField({w_id, d_id, c_id}, &customer_t::c_discount);
      Numeric d_tax;
      Integer o_id;

<<<<<<< HEAD
      // UpdateDescriptorGenerator1(district_update_descriptor, district_t, d_next_o_id);
      UpdateDescriptorGenerator2(district_update_descriptor, district_t, d_next_o_id, d_ytd);
=======
      UpdateDescriptorGenerator1(district_update_descriptor, district_t, d_next_o_id);
      // UpdateDescriptorGenerator2(district_update_descriptor, district_t, d_next_o_id, d_ytd);
>>>>>>> 47a5e1ea
      district.update1(
          {w_id, d_id},
          [&](district_t& rec) {
             d_tax = rec.d_tax;
             o_id = rec.d_next_o_id++;
          },
          district_update_descriptor);

      Numeric all_local = 1;
      for (Integer sw : supwares)
         if (sw != w_id)
            all_local = 0;
      Numeric cnt = lineNumbers.size();
      Integer carrier_id = 0; /*null*/
      order.insert({w_id, d_id, o_id}, {c_id, timestamp, carrier_id, cnt, all_local});
      if (order_wdc_index) {
         order_wdc.insert({w_id, d_id, c_id, o_id}, {});
      }
      neworder.insert({w_id, d_id, o_id}, {});

      for (unsigned i = 0; i < lineNumbers.size(); i++) {
         Integer qty = qtys[i];
         UpdateDescriptorGenerator4(stock_update_descriptor, stock_t, s_remote_cnt, s_order_cnt, s_ytd, s_quantity);
         stock.update1(
             {supwares[i], itemids[i]},
             [&](stock_t& rec) {
                auto& s_quantity = rec.s_quantity;  // Attention: we also modify s_quantity
                s_quantity = (s_quantity >= qty + 10) ? s_quantity - qty : s_quantity + 91 - qty;
                rec.s_remote_cnt += (supwares[i] != w_id);
                rec.s_order_cnt++;
                rec.s_ytd += qty;
             },
             stock_update_descriptor);
      }

      for (unsigned i = 0; i < lineNumbers.size(); i++) {
         Integer lineNumber = lineNumbers[i];
         Integer supware = supwares[i];
         Integer itemid = itemids[i];
         Numeric qty = qtys[i];

         Numeric i_price = item.lookupField({itemid}, &item_t::i_price);  // TODO: rollback on miss
         Varchar<24> s_dist;
         stock.lookup1({w_id, itemid}, [&](const stock_t& rec) {
            switch (d_id) {
               case 1:
                  s_dist = rec.s_dist_01;
                  break;
               case 2:
                  s_dist = rec.s_dist_02;
                  break;
               case 3:
                  s_dist = rec.s_dist_03;
                  break;
               case 4:
                  s_dist = rec.s_dist_04;
                  break;
               case 5:
                  s_dist = rec.s_dist_05;
                  break;
               case 6:
                  s_dist = rec.s_dist_06;
                  break;
               case 7:
                  s_dist = rec.s_dist_07;
                  break;
               case 8:
                  s_dist = rec.s_dist_08;
                  break;
               case 9:
                  s_dist = rec.s_dist_09;
                  break;
               case 10:
                  s_dist = rec.s_dist_10;
                  break;
               default:
                  exit(1);
                  throw;
            }
         });
         Numeric ol_amount = qty * i_price * (1.0 + w_tax + d_tax) * (1.0 - c_discount);
         Timestamp ol_delivery_d = 0;  // NULL
         orderline.insert({w_id, d_id, o_id, lineNumber}, {itemid, supware, ol_delivery_d, qty, ol_amount, s_dist});
         // TODO: i_data, s_data
      }
   }
   // -------------------------------------------------------------------------------------
   void newOrderRnd(Integer w_id)
   {
      Integer d_id = urand(1, 10);
      Integer c_id = getCustomerID();
      Integer ol_cnt = urand(5, 15);

      vector<Integer> lineNumbers;
      lineNumbers.reserve(15);
      vector<Integer> supwares;
      supwares.reserve(15);
      vector<Integer> itemids;
      itemids.reserve(15);
      vector<Integer> qtys;
      qtys.reserve(15);
      for (Integer i = 1; i <= ol_cnt; i++) {
         Integer supware = w_id;
         if (cross_warehouses && urand(1, 100) == 1)  // ATTN:remote transaction
            supware = urandexcept(1, warehouseCount, w_id);
         Integer itemid = getItemID();
         if (false && (i == ol_cnt) && (urand(1, 100) == 1))  // invalid item => random
            itemid = 0;
         lineNumbers.push_back(i);
         supwares.push_back(supware);
         itemids.push_back(itemid);
         qtys.push_back(urand(1, 10));
      }
      newOrder(w_id, d_id, c_id, lineNumbers, supwares, itemids, qtys, currentTimestamp());
   }
   // -------------------------------------------------------------------------------------
   void delivery(Integer w_id, Integer carrier_id, Timestamp datetime)
   {
      for (Integer d_id = 1; d_id <= 10; d_id++) {
         Integer o_id = minInteger;
         neworder.scan(
             {w_id, d_id, minInteger},
             [&](const neworder_t::Key& key, const neworder_t&) {
                if (key.no_w_id == w_id && key.no_d_id == d_id) {
                   o_id = key.no_o_id;
                }
                return false;
             },
             [&]() { o_id = minInteger; });
         // -------------------------------------------------------------------------------------
         if (o_id == minInteger) {  // Should rarely happen
            cout << "WARNING: delivery tx skipped for warehouse = " << w_id << ", district = " << d_id << endl;
            continue;
         }
<<<<<<< HEAD
         // ensure(o_id != minInteger);
         // -------------------------------------------------------------------------------------
         if (tpcc_remove) {
            const auto ret = neworder.erase({w_id, d_id, o_id});
            ensure(ret || !FLAGS_si);
         }
         // -------------------------------------------------------------------------------------
         Integer ol_cnt = minInteger, c_id;
         if (FLAGS_si) {
            order.lookup1({w_id, d_id, o_id}, [&](const order_t& rec) {
               ol_cnt = rec.o_ol_cnt;
               c_id = rec.o_c_id;
            });
         } else {
=======
         // -------------------------------------------------------------------------------------
         if (tpcc_remove) {
            const auto ret = neworder.erase({w_id, d_id, o_id});
            ensure(ret || manually_handle_isolation_anomalies);
         }
         // -------------------------------------------------------------------------------------
         Integer ol_cnt = minInteger, c_id;
         if (manually_handle_isolation_anomalies) {
>>>>>>> 47a5e1ea
            order.scan(
                {w_id, d_id, o_id},
                [&](const order_t::Key&, const order_t& rec) {
                   ol_cnt = rec.o_ol_cnt;
                   c_id = rec.o_c_id;
                   return false;
                },
                [&]() {});
            if (ol_cnt == minInteger)
               continue;
<<<<<<< HEAD
         }
         // -------------------------------------------------------------------------------------
         if (!FLAGS_si) {
=======
         } else {
            order.lookup1({w_id, d_id, o_id}, [&](const order_t& rec) {
               ol_cnt = rec.o_ol_cnt;
               c_id = rec.o_c_id;
            });
         }
         // -------------------------------------------------------------------------------------
         if (manually_handle_isolation_anomalies) {
>>>>>>> 47a5e1ea
            bool is_safe_to_continue = false;
            order.scan(
                {w_id, d_id, o_id},
                [&](const order_t::Key& key, const order_t& rec) {
                   if (key.o_w_id == w_id && key.o_d_id == d_id && key.o_id == o_id) {
                      is_safe_to_continue = true;
                      ol_cnt = rec.o_ol_cnt;
                      c_id = rec.o_c_id;
                   } else {
                      is_safe_to_continue = false;
                   }
                   return false;
                },
                [&]() { is_safe_to_continue = false; });
            if (!is_safe_to_continue)
               continue;
         }
         // -------------------------------------------------------------------------------------
         UpdateDescriptorGenerator1(order_update_descriptor, order_t, o_carrier_id);
         order.update1(
             {w_id, d_id, o_id}, [&](order_t& rec) { rec.o_carrier_id = carrier_id; }, order_update_descriptor);
         // -------------------------------------------------------------------------------------
<<<<<<< HEAD
         if (!FLAGS_si) {
=======
         if (manually_handle_isolation_anomalies) {
>>>>>>> 47a5e1ea
            // First check if all orderlines have been inserted, a hack because of the missing transaction and concurrency control
            bool is_safe_to_continue = false;
            orderline.scan(
                {w_id, d_id, o_id, ol_cnt},
                [&](const orderline_t::Key& key, const orderline_t&) {
                   if (key.ol_w_id == w_id && key.ol_d_id == d_id && key.ol_o_id == o_id && key.ol_number == ol_cnt) {
                      is_safe_to_continue = true;
                   } else {
                      is_safe_to_continue = false;
                   }
                   return false;
                },
                [&]() { is_safe_to_continue = false; });
            if (!is_safe_to_continue) {
               continue;
            }
         }
         // -------------------------------------------------------------------------------------
         Numeric ol_total = 0;
         for (Integer ol_number = 1; ol_number <= ol_cnt; ol_number++) {
            UpdateDescriptorGenerator1(orderline_update_descriptor, orderline_t, ol_delivery_d);
            orderline.update1(
                {w_id, d_id, o_id, ol_number},
                [&](orderline_t& rec) {
                   ol_total += rec.ol_amount;
                   rec.ol_delivery_d = datetime;
                },
                orderline_update_descriptor);
         }
<<<<<<< HEAD
         UpdateDescriptorGenerator4(customer_update_descriptor, customer_t, c_data, c_balance, c_ytd_payment, c_payment_cnt);
         // UpdateDescriptorGenerator2(customer_update_descriptor, customer_t, c_balance, c_delivery_cnt);
=======
         // UpdateDescriptorGenerator4(customer_update_descriptor, customer_t, c_data, c_balance, c_ytd_payment, c_payment_cnt);
         UpdateDescriptorGenerator2(customer_update_descriptor, customer_t, c_balance, c_delivery_cnt);
>>>>>>> 47a5e1ea
         customer.update1(
             {w_id, d_id, c_id},
             [&](customer_t& rec) {
                rec.c_balance += ol_total;
                rec.c_delivery_cnt++;
             },
             customer_update_descriptor);
      }
   }
   // -------------------------------------------------------------------------------------
   void deliveryRnd(Integer w_id)
   {
      Integer carrier_id = urand(1, 10);
      delivery(w_id, carrier_id, currentTimestamp());
   }
   // -------------------------------------------------------------------------------------
   void stockLevel(Integer w_id, Integer d_id, Integer threshold)
   {
      Integer o_id = district.lookupField({w_id, d_id}, &district_t::d_next_o_id);

      //"SELECT COUNT(DISTINCT (S_I_ID)) AS STOCK_COUNT FROM orderline, stock WHERE OL_W_ID = ? AND OL_D_ID = ? AND OL_O_ID < ? AND OL_O_ID >= ? AND
      // S_W_ID = ? AND S_I_ID = OL_I_ID AND S_QUANTITY < ?"

      /*
       * http://www.tpc.org/tpc_documents_current_versions/pdf/tpc-c_v5.11.0.pdf P 116
       * EXEC SQL SELECT COUNT(DISTINCT (s_i_id)) INTO :stock_count
    FROM order_line, stock
    WHERE ol_w_id=:w_id AND
    ol_d_id=:d_id AND ol_o_id<:o_id AND
    ol_o_id>=:o_id-20 AND s_w_id=:w_id AND
    s_i_id=ol_i_id AND s_quantity < :threshold;
       */
      vector<Integer> items;
      items.reserve(100);
      Integer min_ol_o_id = o_id - 20;
      orderline.scan(
          {w_id, d_id, min_ol_o_id, minInteger},
          [&](const orderline_t::Key& key, const orderline_t& rec) {
             if (key.ol_w_id == w_id && key.ol_d_id == d_id && key.ol_o_id < o_id && key.ol_o_id >= min_ol_o_id) {
                items.push_back(rec.ol_i_id);
                return true;
             }
             return false;
          },
          [&]() { items.clear(); });
      std::sort(items.begin(), items.end());
      std::unique(items.begin(), items.end());
      unsigned count = 0;
      for (Integer i_id : items) {
         auto res_s_quantity = stock.lookupField({w_id, i_id}, &stock_t::s_quantity);
         count += res_s_quantity < threshold;
      }
   }
   // -------------------------------------------------------------------------------------
   void stockLevelRnd(Integer w_id) { stockLevel(w_id, urand(1, 10), urand(10, 20)); }
   // -------------------------------------------------------------------------------------
   void orderStatusId(Integer w_id, Integer d_id, Integer c_id)
   {
      Varchar<16> c_first;
      Varchar<2> c_middle;
      Varchar<16> c_last;
      Numeric c_balance;
      customer.lookup1({w_id, d_id, c_id}, [&](const customer_t& rec) {
         c_first = rec.c_first;
         c_middle = rec.c_middle;
         c_last = rec.c_last;
         c_balance = rec.c_balance;
      });

      Integer o_id = -1;
      // -------------------------------------------------------------------------------------
      // latest order id desc
      if (order_wdc_index) {
         order_wdc.scanDesc(
             {w_id, d_id, c_id, std::numeric_limits<Integer>::max()},
             [&](const order_wdc_t::Key& key, const order_wdc_t&) {
                assert(key.o_w_id == w_id);
                assert(key.o_d_id == d_id);
                assert(key.o_c_id == c_id);
                o_id = key.o_id;
                return false;
             },
             [] {});
      } else {
         order.scanDesc(
             {w_id, d_id, std::numeric_limits<Integer>::max()},
             [&](const order_t::Key& key, const order_t& rec) {
                if (key.o_w_id == w_id && key.o_d_id == d_id && rec.o_c_id == c_id) {
                   o_id = key.o_id;
                   return false;
                }
                return true;
             },
             [&]() {});
      }
      ensure(o_id > -1);
      // -------------------------------------------------------------------------------------
      Timestamp o_entry_d;
      Integer o_carrier_id;

      order.lookup1({w_id, d_id, o_id}, [&](const order_t& rec) {
         o_entry_d = rec.o_entry_d;
         o_carrier_id = rec.o_carrier_id;
      });
      Integer ol_i_id;
      Integer ol_supply_w_id;
      Timestamp ol_delivery_d;
      Numeric ol_quantity;
      Numeric ol_amount;
      {
         // AAA: expensive
         orderline.scan(
             {w_id, d_id, o_id, minInteger},
             [&](const orderline_t::Key& key, const orderline_t& rec) {
                if (key.ol_w_id == w_id && key.ol_d_id == d_id && key.ol_o_id == o_id) {
                   ol_i_id = rec.ol_i_id;
                   ol_supply_w_id = rec.ol_supply_w_id;
                   ol_delivery_d = rec.ol_delivery_d;
                   ol_quantity = rec.ol_quantity;
                   ol_amount = rec.ol_amount;
                   return true;
                }
                return false;
             },
             [&]() {
                // NOTHING
             });
      }
   }
   // -------------------------------------------------------------------------------------
   void orderStatusName(Integer w_id, Integer d_id, Varchar<16> c_last)
   {
      vector<Integer> ids;
      customerwdl.scan(
          {w_id, d_id, c_last, {}},
          [&](const customer_wdl_t::Key& key, const customer_wdl_t& rec) {
             if (key.c_w_id == w_id && key.c_d_id == d_id && key.c_last == c_last) {
                ids.push_back(rec.c_id);
                return true;
             }
             return false;
          },
          [&]() { ids.clear(); });
      unsigned c_count = ids.size();
      if (c_count == 0)
         return;  // TODO: rollback
      unsigned index = c_count / 2;
      if ((c_count % 2) == 0)
         index -= 1;
      Integer c_id = ids[index];

      Integer o_id = -1;
      // latest order id desc
      if (order_wdc_index) {
         order_wdc.scanDesc(
             {w_id, d_id, c_id, std::numeric_limits<Integer>::max()},
             [&](const order_wdc_t::Key& key, const order_wdc_t&) {
                assert(key.o_w_id == w_id);
                assert(key.o_d_id == d_id);
                assert(key.o_c_id == c_id);
                o_id = key.o_id;
                return false;
             },
             [] {});
      } else {
         order.scanDesc(
             {w_id, d_id, std::numeric_limits<Integer>::max()},
             [&](const order_t::Key& key, const order_t& rec) {
                if (key.o_w_id == w_id && key.o_d_id == d_id && rec.o_c_id == c_id) {
                   o_id = key.o_id;
                   return false;
                }
                return true;
             },
             [&]() {});
         ensure(o_id > -1);
      }
      // -------------------------------------------------------------------------------------
      Timestamp ol_delivery_d;
      orderline.scan(
          {w_id, d_id, o_id, minInteger},
          [&](const orderline_t::Key& key, const orderline_t& rec) {
             if (key.ol_w_id == w_id && key.ol_d_id == d_id && key.ol_o_id == o_id) {
                ol_delivery_d = rec.ol_delivery_d;
                return true;
             }
             return false;
          },
          []() {
             // NOTHING
          });
   }
   // -------------------------------------------------------------------------------------

   void orderStatusRnd(Integer w_id)
   {
      Integer d_id = urand(1, 10);
      if (urand(1, 100) <= 40) {
         orderStatusId(w_id, d_id, getCustomerID());
      } else {
         orderStatusName(w_id, d_id, genName(getNonUniformRandomLastNameForRun()));
      }
   }
   // -------------------------------------------------------------------------------------
   void paymentById(Integer w_id, Integer d_id, Integer c_w_id, Integer c_d_id, Integer c_id, Timestamp h_date, Numeric h_amount, Timestamp datetime)
   {
      Varchar<10> w_name;
      Varchar<20> w_street_1;
      Varchar<20> w_street_2;
      Varchar<20> w_city;
      Varchar<2> w_state;
      Varchar<9> w_zip;
      Numeric w_ytd;
      warehouse.lookup1({w_id}, [&](const warehouse_t& rec) {
         if (rec.w_name.length > 10)
            raise(SIGTRAP);
         w_name = rec.w_name;
         w_street_1 = rec.w_street_1;
         w_street_2 = rec.w_street_2;
         w_city = rec.w_city;
         w_state = rec.w_state;
         w_zip = rec.w_zip;
         w_ytd = rec.w_ytd;
      });
      // -------------------------------------------------------------------------------------
      UpdateDescriptorGenerator1(warehouse_update_descriptor, warehouse_t, w_ytd);
      warehouse.update1(
          {w_id}, [&](warehouse_t& rec) { rec.w_ytd += h_amount; }, warehouse_update_descriptor);
      Varchar<10> d_name;
      Varchar<20> d_street_1;
      Varchar<20> d_street_2;
      Varchar<20> d_city;
      Varchar<2> d_state;
      Varchar<9> d_zip;
      Numeric d_ytd;
      district.lookup1({w_id, d_id}, [&](const district_t& rec) {
         d_name = rec.d_name;
         d_street_1 = rec.d_street_1;
         d_street_2 = rec.d_street_2;
         d_city = rec.d_city;
         d_state = rec.d_state;
         d_zip = rec.d_zip;
         d_ytd = rec.d_ytd;
      });
<<<<<<< HEAD
      UpdateDescriptorGenerator2(district_update_descriptor, district_t, d_next_o_id, d_ytd);
      //      UpdateDescriptorGenerator1(district_update_descriptor, district_t, d_ytd);
=======
      // UpdateDescriptorGenerator2(district_update_descriptor, district_t, d_next_o_id, d_ytd);
      UpdateDescriptorGenerator1(district_update_descriptor, district_t, d_ytd);
>>>>>>> 47a5e1ea
      district.update1(
          {w_id, d_id}, [&](district_t& rec) { rec.d_ytd += h_amount; }, district_update_descriptor);

      Varchar<500> c_data;
      Varchar<2> c_credit;
      Numeric c_balance;
      Numeric c_ytd_payment;
      Numeric c_payment_cnt;
      customer.lookup1({c_w_id, c_d_id, c_id}, [&](const customer_t& rec) {
         c_data = rec.c_data;
         c_credit = rec.c_credit;
         c_balance = rec.c_balance;
         c_ytd_payment = rec.c_ytd_payment;
         c_payment_cnt = rec.c_payment_cnt;
      });
      Numeric c_new_balance = c_balance - h_amount;
      Numeric c_new_ytd_payment = c_ytd_payment + h_amount;
      Numeric c_new_payment_cnt = c_payment_cnt + 1;

      if (c_credit == "BC") {
         Varchar<500> c_new_data;
         auto numChars = snprintf(c_new_data.data, 500, "| %4d %2d %4d %2d %4d $%7.2f %lu %s%s %s", c_id, c_d_id, c_w_id, d_id, w_id, h_amount,
                                  h_date, w_name.toString().c_str(), d_name.toString().c_str(), c_data.toString().c_str());
         c_new_data.length = numChars;
         if (c_new_data.length > 500)
            c_new_data.length = 500;
         // -------------------------------------------------------------------------------------
         UpdateDescriptorGenerator4(customer_update_descriptor, customer_t, c_data, c_balance, c_ytd_payment, c_payment_cnt);
         customer.update1(
             {c_w_id, c_d_id, c_id},
             [&](customer_t& rec) {
                rec.c_data = c_new_data;
                rec.c_balance = c_new_balance;
                rec.c_ytd_payment = c_new_ytd_payment;
                rec.c_payment_cnt = c_new_payment_cnt;
             },
             customer_update_descriptor);
      } else {
<<<<<<< HEAD
         UpdateDescriptorGenerator4(customer_update_descriptor, customer_t, c_data, c_balance, c_ytd_payment, c_payment_cnt);
         // UpdateDescriptorGenerator3(customer_update_descriptor, customer_t, c_balance, c_ytd_payment, c_payment_cnt);
=======
         // UpdateDescriptorGenerator4(customer_update_descriptor, customer_t, c_data, c_balance, c_ytd_payment, c_payment_cnt);
         UpdateDescriptorGenerator3(customer_update_descriptor, customer_t, c_balance, c_ytd_payment, c_payment_cnt);
>>>>>>> 47a5e1ea
         customer.update1(
             {c_w_id, c_d_id, c_id},
             [&](customer_t& rec) {
                rec.c_balance = c_new_balance;
                rec.c_ytd_payment = c_new_ytd_payment;
                rec.c_payment_cnt = c_new_payment_cnt;
             },
             customer_update_descriptor);
      }

      Varchar<24> h_new_data = Varchar<24>(w_name) || Varchar<24>("    ") || d_name;
      Integer t_id = (Integer)leanstore::WorkerCounters::myCounters().t_id.load();
      Integer h_id = (Integer)leanstore::WorkerCounters::myCounters().variable_for_workload++;
      history.insert({t_id, h_id}, {c_id, c_d_id, c_w_id, d_id, w_id, datetime, h_amount, h_new_data});
   }
   // -------------------------------------------------------------------------------------
   void paymentByName(Integer w_id,
                      Integer d_id,
                      Integer c_w_id,
                      Integer c_d_id,
                      Varchar<16> c_last,
                      Timestamp h_date,
                      Numeric h_amount,
                      Timestamp datetime)
   {
      Varchar<10> w_name;
      Varchar<20> w_street_1;
      Varchar<20> w_street_2;
      Varchar<20> w_city;
      Varchar<2> w_state;
      Varchar<9> w_zip;
      Numeric w_ytd;
      warehouse.lookup1({w_id}, [&](const warehouse_t& rec) {
         w_name = rec.w_name;
         w_street_1 = rec.w_street_1;
         w_street_2 = rec.w_street_2;
         w_city = rec.w_city;
         w_state = rec.w_state;
         w_zip = rec.w_zip;
         w_ytd = rec.w_ytd;
      });
      // -------------------------------------------------------------------------------------
      UpdateDescriptorGenerator1(warehouse_update_descriptor, warehouse_t, w_ytd);
      warehouse.update1(
          {w_id}, [&](warehouse_t& rec) { rec.w_ytd += h_amount; }, warehouse_update_descriptor);
      // -------------------------------------------------------------------------------------
      Varchar<10> d_name;
      Varchar<20> d_street_1;
      Varchar<20> d_street_2;
      Varchar<20> d_city;
      Varchar<2> d_state;
      Varchar<9> d_zip;
      Numeric d_ytd;
      district.lookup1({w_id, d_id}, [&](const district_t& rec) {
         d_name = rec.d_name;
         d_street_1 = rec.d_street_1;
         d_street_2 = rec.d_street_2;
         d_city = rec.d_city;
         d_state = rec.d_state;
         d_zip = rec.d_zip;
         d_ytd = rec.d_ytd;
      });
<<<<<<< HEAD
      // UpdateDescriptorGenerator1(district_update_descriptor, district_t, d_ytd);
      UpdateDescriptorGenerator2(district_update_descriptor, district_t, d_next_o_id, d_ytd);
=======
      UpdateDescriptorGenerator1(district_update_descriptor, district_t, d_ytd);
      // UpdateDescriptorGenerator2(district_update_descriptor, district_t, d_next_o_id, d_ytd);
>>>>>>> 47a5e1ea
      district.update1(
          {w_id, d_id}, [&](district_t& rec) { rec.d_ytd += h_amount; }, district_update_descriptor);

      // Get customer id by name
      vector<Integer> ids;
      customerwdl.scan(
          {c_w_id, c_d_id, c_last, {}},
          [&](const customer_wdl_t::Key& key, const customer_wdl_t& rec) {
             if (key.c_w_id == c_w_id && key.c_d_id == c_d_id && key.c_last == c_last) {
                ids.push_back(rec.c_id);
                return true;
             }
             return false;
          },
          [&]() { ids.clear(); });
      unsigned c_count = ids.size();
      if (c_count == 0)
         return;  // TODO: rollback
      unsigned index = c_count / 2;
      if ((c_count % 2) == 0)
         index -= 1;
      Integer c_id = ids[index];

      Varchar<500> c_data;
      Varchar<2> c_credit;
      Numeric c_balance;
      Numeric c_ytd_payment;
      Numeric c_payment_cnt;
      customer.lookup1({c_w_id, c_d_id, c_id}, [&](const customer_t& rec) {
         c_data = rec.c_data;
         c_credit = rec.c_credit;
         c_balance = rec.c_balance;
         c_ytd_payment = rec.c_ytd_payment;
         c_payment_cnt = rec.c_payment_cnt;
      });
      Numeric c_new_balance = c_balance - h_amount;
      Numeric c_new_ytd_payment = c_ytd_payment + h_amount;
      Numeric c_new_payment_cnt = c_payment_cnt + 1;

      if (c_credit == "BC") {
         Varchar<500> c_new_data;
         auto numChars = snprintf(c_new_data.data, 500, "| %4d %2d %4d %2d %4d $%7.2f %lu %s%s %s", c_id, c_d_id, c_w_id, d_id, w_id, h_amount,
                                  h_date, w_name.toString().c_str(), d_name.toString().c_str(), c_data.toString().c_str());
         c_new_data.length = numChars;
         if (c_new_data.length > 500)
            c_new_data.length = 500;
         // -------------------------------------------------------------------------------------
         UpdateDescriptorGenerator4(customer_update_descriptor, customer_t, c_data, c_balance, c_ytd_payment, c_payment_cnt);
         customer.update1(
             {c_w_id, c_d_id, c_id},
             [&](customer_t& rec) {
                rec.c_data = c_new_data;
                rec.c_balance = c_new_balance;
                rec.c_ytd_payment = c_new_ytd_payment;
                rec.c_payment_cnt = c_new_payment_cnt;
             },
             customer_update_descriptor);
      } else {
<<<<<<< HEAD
         UpdateDescriptorGenerator4(customer_update_descriptor, customer_t, c_data, c_balance, c_ytd_payment, c_payment_cnt);
         // TODO: when variable-diffs are fully-implemented
         // UpdateDescriptorGenerator3(customer_update_descriptor, customer_t, c_balance, c_ytd_payment, c_payment_cnt);
=======
         // UpdateDescriptorGenerator4(customer_update_descriptor, customer_t, c_data, c_balance, c_ytd_payment, c_payment_cnt);
         // TODO: when variable-diffs are fully-implemented
         UpdateDescriptorGenerator3(customer_update_descriptor, customer_t, c_balance, c_ytd_payment, c_payment_cnt);
>>>>>>> 47a5e1ea
         customer.update1(
             {c_w_id, c_d_id, c_id},
             [&](customer_t& rec) {
                rec.c_balance = c_new_balance;
                rec.c_ytd_payment = c_new_ytd_payment;
                rec.c_payment_cnt = c_new_payment_cnt;
             },
             customer_update_descriptor);
      }

      Varchar<24> h_new_data = Varchar<24>(w_name) || Varchar<24>("    ") || d_name;
      Integer t_id = Integer(leanstore::WorkerCounters::myCounters().t_id.load());
      Integer h_id = (Integer)leanstore::WorkerCounters::myCounters().variable_for_workload++;
      history.insert({t_id, h_id}, {c_id, c_d_id, c_w_id, d_id, w_id, datetime, h_amount, h_new_data});
   }
   // -------------------------------------------------------------------------------------
   void paymentRnd(Integer w_id)
   {
      Integer d_id = urand(1, 10);
      Integer c_w_id = w_id;
      Integer c_d_id = d_id;
      if (cross_warehouses && urand(1, 100) > 85) {  // ATTN: cross warehouses
         c_w_id = urandexcept(1, warehouseCount, w_id);
         c_d_id = urand(1, 10);
      }
      Numeric h_amount = randomNumeric(1.00, 5000.00);
      Timestamp h_date = currentTimestamp();

      if (urand(1, 100) <= 60) {
         paymentByName(w_id, d_id, c_w_id, c_d_id, genName(getNonUniformRandomLastNameForRun()), h_date, h_amount, currentTimestamp());
      } else {
         paymentById(w_id, d_id, c_w_id, c_d_id, getCustomerID(), h_date, h_amount, currentTimestamp());
      }
   }
   // -------------------------------------------------------------------------------------
  public:
   TPCCWorkload(AdapterType<warehouse_t>& w,
                AdapterType<district_t>& d,
                AdapterType<customer_t>& customer,
                AdapterType<customer_wdl_t>& customerwdl,
                AdapterType<history_t>& history,
                AdapterType<neworder_t>& neworder,
                AdapterType<order_t>& order,
                AdapterType<order_wdc_t>& order_wdc,
                AdapterType<orderline_t>& orderline,
                AdapterType<item_t>& item,
                AdapterType<stock_t>& stock,
                bool order_wdc_index,
                Integer warehouse_count,
                bool tpcc_remove,
<<<<<<< HEAD
=======
                bool manually_handle_isolation_anomalies = true,
>>>>>>> 47a5e1ea
                bool cross_warehouses = true)
       : warehouse(w),
         district(d),
         customer(customer),
         customerwdl(customerwdl),
         history(history),
         neworder(neworder),
         order(order),
         order_wdc(order_wdc),
         orderline(orderline),
         item(item),
         stock(stock),
         order_wdc_index(order_wdc_index),
         warehouseCount(warehouse_count),
         tpcc_remove(tpcc_remove),
<<<<<<< HEAD
=======
         manually_handle_isolation_anomalies(manually_handle_isolation_anomalies),
>>>>>>> 47a5e1ea
         cross_warehouses(cross_warehouses)
   {
   }
   // -------------------------------------------------------------------------------------
   // [0, n)
   Integer rnd(Integer n) { return leanstore::utils::RandomGenerator::getRand(0, n); }
   // [fromId, toId]
   Integer randomId(Integer fromId, Integer toId) { return leanstore::utils::RandomGenerator::getRand(fromId, toId + 1); }
   // [low, high]
   Integer urand(Integer low, Integer high) { return rnd(high - low + 1) + low; }
   // -------------------------------------------------------------------------------------
   void prepare()
   {
      Integer t_id = Integer(leanstore::WorkerCounters::myCounters().t_id.load());
      Integer h_id = 0;
      history.scanDesc(
          {t_id, std::numeric_limits<Integer>::max()},
          [&](const history_t::Key& key, const history_t&) {
             h_id = key.h_pk + 1;
             return false;
          },
          []() {});
      leanstore::WorkerCounters::myCounters().variable_for_workload = h_id;
   }
   // -------------------------------------------------------------------------------------
   void loadStock(Integer w_id)
   {
      for (Integer i = 0; i < ITEMS_NO; i++) {
         Varchar<50> s_data = randomastring<50>(25, 50);
         if (rnd(10) == 0) {
            s_data.length = rnd(s_data.length - 8);
            s_data = s_data || Varchar<10>("ORIGINAL");
         }
         stock.insert({w_id, i + 1}, {randomNumeric(10, 100), randomastring<24>(24, 24), randomastring<24>(24, 24), randomastring<24>(24, 24),
                                      randomastring<24>(24, 24), randomastring<24>(24, 24), randomastring<24>(24, 24), randomastring<24>(24, 24),
                                      randomastring<24>(24, 24), randomastring<24>(24, 24), randomastring<24>(24, 24), 0, 0, 0, s_data});
      }
   }
   // -------------------------------------------------------------------------------------
   void loadDistrinct(Integer w_id)
   {
      for (Integer i = 1; i < 11; i++) {
         district.insert({w_id, i}, {randomastring<10>(6, 10), randomastring<20>(10, 20), randomastring<20>(10, 20), randomastring<20>(10, 20),
                                     randomastring<2>(2, 2), randomzip(), randomNumeric(0.0000, 0.2000), 3000000, 3001});
      }
   }
   // -------------------------------------------------------------------------------------
   void loadCustomer(Integer w_id, Integer d_id)
   {
      Timestamp now = currentTimestamp();
      for (Integer i = 0; i < 3000; i++) {
         Varchar<16> c_last;
         if (i < 1000)
            c_last = genName(i);
         else
            c_last = genName(getNonUniformRandomLastNameForLoad());
         Varchar<16> c_first = randomastring<16>(8, 16);
         Varchar<2> c_credit(rnd(10) ? "GC" : "BC");
         customer.insert({w_id, d_id, i + 1}, {c_first, "OE", c_last, randomastring<20>(10, 20), randomastring<20>(10, 20), randomastring<20>(10, 20),
                                               randomastring<2>(2, 2), randomzip(), randomnstring(16, 16), now, c_credit, 50000.00,
                                               randomNumeric(0.0000, 0.5000), -10.00, 1, 0, 0, randomastring<500>(300, 500)});
         customerwdl.insert({w_id, d_id, c_last, c_first}, {i + 1});
         Integer t_id = (Integer)leanstore::WorkerCounters::myCounters().t_id;
         Integer h_id = (Integer)leanstore::WorkerCounters::myCounters().variable_for_workload++;
         history.insert({t_id, h_id}, {i + 1, d_id, w_id, d_id, w_id, now, 10.00, randomastring<24>(12, 24)});
      }
   }
   // -------------------------------------------------------------------------------------
   void loadOrders(Integer w_id, Integer d_id)
   {
      Timestamp now = currentTimestamp();
      vector<Integer> c_ids;
      for (Integer i = 1; i <= 3000; i++)
         c_ids.push_back(i);
      random_shuffle(c_ids.begin(), c_ids.end());
      Integer o_id = 1;
      for (Integer o_c_id : c_ids) {
         Integer o_carrier_id = (o_id < 2101) ? rnd(10) + 1 : 0;
         Numeric o_ol_cnt = rnd(10) + 5;

         order.insert({w_id, d_id, o_id}, {o_c_id, now, o_carrier_id, o_ol_cnt, 1});
         if (order_wdc_index) {
            order_wdc.insert({w_id, d_id, o_c_id, o_id}, {});
         }

         for (Integer ol_number = 1; ol_number <= o_ol_cnt; ol_number++) {
            Timestamp ol_delivery_d = 0;
            if (o_id < 2101)
               ol_delivery_d = now;
            Numeric ol_amount = (o_id < 2101) ? 0 : randomNumeric(0.01, 9999.99);
            const Integer ol_i_id = rnd(ITEMS_NO) + 1;
            orderline.insert({w_id, d_id, o_id, ol_number}, {ol_i_id, w_id, ol_delivery_d, 5, ol_amount, randomastring<24>(24, 24)});
         }
         o_id++;
      }

      for (Integer i = 2100; i <= 3000; i++)
         neworder.insert({w_id, d_id, i}, {});
   }
   // -------------------------------------------------------------------------------------
   void loadItem()
   {
      for (Integer i = 1; i <= ITEMS_NO; i++) {
         Varchar<50> i_data = randomastring<50>(25, 50);
         if (rnd(10) == 0) {
            i_data.length = rnd(i_data.length - 8);
            i_data = i_data || Varchar<10>("ORIGINAL");
         }
         item.insert({i}, {randomId(1, 10000), randomastring<24>(14, 24), randomNumeric(1.00, 100.00), i_data});
      }
   }
   // -------------------------------------------------------------------------------------
   void loadWarehouse()
   {
      for (Integer i = 0; i < warehouseCount; i++) {
         warehouse.insert({i + 1}, {randomastring<10>(6, 10), randomastring<20>(10, 20), randomastring<20>(10, 20), randomastring<20>(10, 20),
                                    randomastring<2>(2, 2), randomzip(), randomNumeric(0.1000, 0.2000), 3000000});
      }
   }
   // -------------------------------------------------------------------------------------
   int tx(Integer w_id)
   {
      // micro-optimized version of weighted distribution
      u64 rnd = leanstore::utils::RandomGenerator::getRand(0, 10000);
      if (rnd < 4300) {
         paymentRnd(w_id);
         return 0;
      }
      rnd -= 4300;
      if (rnd < 400) {
         orderStatusRnd(w_id);
         return 1;
      }
      rnd -= 400;
      if (rnd < 400) {
         deliveryRnd(w_id);
         return 2;
      }
      rnd -= 400;
      if (rnd < 400) {
         stockLevelRnd(w_id);
         return 3;
      }
      rnd -= 400;
      newOrderRnd(w_id);
      return 4;
   }
   // -------------------------------------------------------------------------------------
<<<<<<< HEAD
   void analyticalQuery()
   {
      // TODO: implement TPC-CH queries
      if (0) {
         Integer sum = 0, last_w = 0, last_i = 0;
=======
   void analyticalQuery(s32 query_no = 0)
   {
      // TODO: implement CH analytical queries
      Integer sum = 0, last_w = 0, last_i = 0;
      if (query_no == 0) {
>>>>>>> 47a5e1ea
         stock.scan(
             {1, 0},
             [&](const stock_t::Key& key, const stock_t&) {
                sum++;
                ensure(key.s_w_id >= last_w);
                last_w = key.s_w_id;
                last_i = key.s_i_id;
                return true;
             },
             [&]() {});
         if (sum != warehouseCount * 100000) {
            cout << "#stocks = " << sum << endl;
            cout << last_w << "," << last_i << endl;
            ensure(false);
         }
<<<<<<< HEAD
      } else {
         district.scan(
             {1, 0}, [&](const district_t::Key&, const district_t&) { return true; }, [&]() {});
=======
      } else if (query_no == 1) {
         warehouse.scan(
             {0},
             [&](const warehouse_t::Key& key, const warehouse_t&) {
                sum++;
                last_w = key.w_id;
                return true;
             },
             [&]() {});
         if (sum != warehouseCount) {
            cout << "#warehouse = " << sum << endl;
            cout << last_w << endl;
            ensure(false);
         }
      } else if (query_no == 2) {
         district.scan(
             {1, 0},
             [&](const district_t::Key& key, const district_t&) {
                sum++;
                last_w = key.d_w_id;
                last_i = key.d_id;
                return true;
             },
             [&]() {});
         if (sum != warehouseCount * 10) {
            cout << "#district = " << sum << endl;
            cout << last_w << "," << last_i << endl;
            ensure(false);
         }
      } else if (query_no == 3) {
         u64 olap_counter = 0;
         neworder_t::Key last_key;
         last_key.no_o_id = -1;
         neworder.scan(
             {0, 0, 0},
             [&](const neworder_t::Key& key, const neworder_t&) {
                if (last_key.no_o_id != -1) {
                   if (!(last_key.no_w_id != key.no_w_id || last_key.no_d_id != key.no_d_id || last_key.no_o_id + 1 == key.no_o_id)) {
                      cout << last_key.no_w_id << "," << key.no_w_id << endl;
                      cout << last_key.no_d_id << "," << key.no_d_id << endl;
                      cout << last_key.no_o_id << "," << key.no_o_id << endl;
                      ensure(false);
                   }
                }
                last_key = key;
                olap_counter++;
                return true;
             },
             [&]() { cout << "undo neworder scan" << endl; });
      } else if (query_no == 4) {
         orderline.scan(
             {0, 0, 0, 0}, [&](const orderline_t::Key&, const orderline_t&) { return true; }, [&]() {});
      } else if (query_no == 99) {
         sleep(1);
      } else {
         UNREACHABLE();
>>>>>>> 47a5e1ea
      }
   }
};<|MERGE_RESOLUTION|>--- conflicted
+++ resolved
@@ -4,10 +4,7 @@
 // -------------------------------------------------------------------------------------
 #include "leanstore/Config.hpp"
 #include "leanstore/KVInterface.hpp"
-<<<<<<< HEAD
-=======
 #include "leanstore/concurrency-recovery/Worker.hpp"
->>>>>>> 47a5e1ea
 #include "leanstore/profiling/counters/WorkerCounters.hpp"
 #include "leanstore/storage/btree/core/WALMacros.hpp"
 #include "leanstore/utils/RandomGenerator.hpp"
@@ -41,10 +38,7 @@
    const bool order_wdc_index = true;
    const Integer warehouseCount;
    const Integer tpcc_remove;
-<<<<<<< HEAD
-=======
    const bool manually_handle_isolation_anomalies;
->>>>>>> 47a5e1ea
    const bool cross_warehouses;
    // -------------------------------------------------------------------------------------
    Integer urandexcept(Integer low, Integer high, Integer v)
@@ -161,13 +155,8 @@
       Numeric d_tax;
       Integer o_id;
 
-<<<<<<< HEAD
-      // UpdateDescriptorGenerator1(district_update_descriptor, district_t, d_next_o_id);
-      UpdateDescriptorGenerator2(district_update_descriptor, district_t, d_next_o_id, d_ytd);
-=======
       UpdateDescriptorGenerator1(district_update_descriptor, district_t, d_next_o_id);
       // UpdateDescriptorGenerator2(district_update_descriptor, district_t, d_next_o_id, d_ytd);
->>>>>>> 47a5e1ea
       district.update1(
           {w_id, d_id},
           [&](district_t& rec) {
@@ -302,22 +291,6 @@
             cout << "WARNING: delivery tx skipped for warehouse = " << w_id << ", district = " << d_id << endl;
             continue;
          }
-<<<<<<< HEAD
-         // ensure(o_id != minInteger);
-         // -------------------------------------------------------------------------------------
-         if (tpcc_remove) {
-            const auto ret = neworder.erase({w_id, d_id, o_id});
-            ensure(ret || !FLAGS_si);
-         }
-         // -------------------------------------------------------------------------------------
-         Integer ol_cnt = minInteger, c_id;
-         if (FLAGS_si) {
-            order.lookup1({w_id, d_id, o_id}, [&](const order_t& rec) {
-               ol_cnt = rec.o_ol_cnt;
-               c_id = rec.o_c_id;
-            });
-         } else {
-=======
          // -------------------------------------------------------------------------------------
          if (tpcc_remove) {
             const auto ret = neworder.erase({w_id, d_id, o_id});
@@ -326,7 +299,6 @@
          // -------------------------------------------------------------------------------------
          Integer ol_cnt = minInteger, c_id;
          if (manually_handle_isolation_anomalies) {
->>>>>>> 47a5e1ea
             order.scan(
                 {w_id, d_id, o_id},
                 [&](const order_t::Key&, const order_t& rec) {
@@ -337,11 +309,6 @@
                 [&]() {});
             if (ol_cnt == minInteger)
                continue;
-<<<<<<< HEAD
-         }
-         // -------------------------------------------------------------------------------------
-         if (!FLAGS_si) {
-=======
          } else {
             order.lookup1({w_id, d_id, o_id}, [&](const order_t& rec) {
                ol_cnt = rec.o_ol_cnt;
@@ -350,7 +317,6 @@
          }
          // -------------------------------------------------------------------------------------
          if (manually_handle_isolation_anomalies) {
->>>>>>> 47a5e1ea
             bool is_safe_to_continue = false;
             order.scan(
                 {w_id, d_id, o_id},
@@ -373,11 +339,7 @@
          order.update1(
              {w_id, d_id, o_id}, [&](order_t& rec) { rec.o_carrier_id = carrier_id; }, order_update_descriptor);
          // -------------------------------------------------------------------------------------
-<<<<<<< HEAD
-         if (!FLAGS_si) {
-=======
          if (manually_handle_isolation_anomalies) {
->>>>>>> 47a5e1ea
             // First check if all orderlines have been inserted, a hack because of the missing transaction and concurrency control
             bool is_safe_to_continue = false;
             orderline.scan(
@@ -407,13 +369,8 @@
                 },
                 orderline_update_descriptor);
          }
-<<<<<<< HEAD
-         UpdateDescriptorGenerator4(customer_update_descriptor, customer_t, c_data, c_balance, c_ytd_payment, c_payment_cnt);
-         // UpdateDescriptorGenerator2(customer_update_descriptor, customer_t, c_balance, c_delivery_cnt);
-=======
          // UpdateDescriptorGenerator4(customer_update_descriptor, customer_t, c_data, c_balance, c_ytd_payment, c_payment_cnt);
          UpdateDescriptorGenerator2(customer_update_descriptor, customer_t, c_balance, c_delivery_cnt);
->>>>>>> 47a5e1ea
          customer.update1(
              {w_id, d_id, c_id},
              [&](customer_t& rec) {
@@ -628,8 +585,6 @@
       Varchar<9> w_zip;
       Numeric w_ytd;
       warehouse.lookup1({w_id}, [&](const warehouse_t& rec) {
-         if (rec.w_name.length > 10)
-            raise(SIGTRAP);
          w_name = rec.w_name;
          w_street_1 = rec.w_street_1;
          w_street_2 = rec.w_street_2;
@@ -658,13 +613,8 @@
          d_zip = rec.d_zip;
          d_ytd = rec.d_ytd;
       });
-<<<<<<< HEAD
-      UpdateDescriptorGenerator2(district_update_descriptor, district_t, d_next_o_id, d_ytd);
-      //      UpdateDescriptorGenerator1(district_update_descriptor, district_t, d_ytd);
-=======
       // UpdateDescriptorGenerator2(district_update_descriptor, district_t, d_next_o_id, d_ytd);
       UpdateDescriptorGenerator1(district_update_descriptor, district_t, d_ytd);
->>>>>>> 47a5e1ea
       district.update1(
           {w_id, d_id}, [&](district_t& rec) { rec.d_ytd += h_amount; }, district_update_descriptor);
 
@@ -703,13 +653,8 @@
              },
              customer_update_descriptor);
       } else {
-<<<<<<< HEAD
-         UpdateDescriptorGenerator4(customer_update_descriptor, customer_t, c_data, c_balance, c_ytd_payment, c_payment_cnt);
-         // UpdateDescriptorGenerator3(customer_update_descriptor, customer_t, c_balance, c_ytd_payment, c_payment_cnt);
-=======
          // UpdateDescriptorGenerator4(customer_update_descriptor, customer_t, c_data, c_balance, c_ytd_payment, c_payment_cnt);
          UpdateDescriptorGenerator3(customer_update_descriptor, customer_t, c_balance, c_ytd_payment, c_payment_cnt);
->>>>>>> 47a5e1ea
          customer.update1(
              {c_w_id, c_d_id, c_id},
              [&](customer_t& rec) {
@@ -772,13 +717,8 @@
          d_zip = rec.d_zip;
          d_ytd = rec.d_ytd;
       });
-<<<<<<< HEAD
-      // UpdateDescriptorGenerator1(district_update_descriptor, district_t, d_ytd);
-      UpdateDescriptorGenerator2(district_update_descriptor, district_t, d_next_o_id, d_ytd);
-=======
       UpdateDescriptorGenerator1(district_update_descriptor, district_t, d_ytd);
       // UpdateDescriptorGenerator2(district_update_descriptor, district_t, d_next_o_id, d_ytd);
->>>>>>> 47a5e1ea
       district.update1(
           {w_id, d_id}, [&](district_t& rec) { rec.d_ytd += h_amount; }, district_update_descriptor);
 
@@ -837,15 +777,9 @@
              },
              customer_update_descriptor);
       } else {
-<<<<<<< HEAD
-         UpdateDescriptorGenerator4(customer_update_descriptor, customer_t, c_data, c_balance, c_ytd_payment, c_payment_cnt);
-         // TODO: when variable-diffs are fully-implemented
-         // UpdateDescriptorGenerator3(customer_update_descriptor, customer_t, c_balance, c_ytd_payment, c_payment_cnt);
-=======
          // UpdateDescriptorGenerator4(customer_update_descriptor, customer_t, c_data, c_balance, c_ytd_payment, c_payment_cnt);
          // TODO: when variable-diffs are fully-implemented
          UpdateDescriptorGenerator3(customer_update_descriptor, customer_t, c_balance, c_ytd_payment, c_payment_cnt);
->>>>>>> 47a5e1ea
          customer.update1(
              {c_w_id, c_d_id, c_id},
              [&](customer_t& rec) {
@@ -896,10 +830,7 @@
                 bool order_wdc_index,
                 Integer warehouse_count,
                 bool tpcc_remove,
-<<<<<<< HEAD
-=======
                 bool manually_handle_isolation_anomalies = true,
->>>>>>> 47a5e1ea
                 bool cross_warehouses = true)
        : warehouse(w),
          district(d),
@@ -915,10 +846,7 @@
          order_wdc_index(order_wdc_index),
          warehouseCount(warehouse_count),
          tpcc_remove(tpcc_remove),
-<<<<<<< HEAD
-=======
          manually_handle_isolation_anomalies(manually_handle_isolation_anomalies),
->>>>>>> 47a5e1ea
          cross_warehouses(cross_warehouses)
    {
    }
@@ -1067,19 +995,11 @@
       return 4;
    }
    // -------------------------------------------------------------------------------------
-<<<<<<< HEAD
-   void analyticalQuery()
-   {
-      // TODO: implement TPC-CH queries
-      if (0) {
-         Integer sum = 0, last_w = 0, last_i = 0;
-=======
    void analyticalQuery(s32 query_no = 0)
    {
       // TODO: implement CH analytical queries
       Integer sum = 0, last_w = 0, last_i = 0;
       if (query_no == 0) {
->>>>>>> 47a5e1ea
          stock.scan(
              {1, 0},
              [&](const stock_t::Key& key, const stock_t&) {
@@ -1095,11 +1015,6 @@
             cout << last_w << "," << last_i << endl;
             ensure(false);
          }
-<<<<<<< HEAD
-      } else {
-         district.scan(
-             {1, 0}, [&](const district_t::Key&, const district_t&) { return true; }, [&]() {});
-=======
       } else if (query_no == 1) {
          warehouse.scan(
              {0},
@@ -1156,7 +1071,6 @@
          sleep(1);
       } else {
          UNREACHABLE();
->>>>>>> 47a5e1ea
       }
    }
 };