struct warehouse_t {
  static constexpr int id = 0;
  struct Key {
    static constexpr int id = 0;
    Integer w_id;
  };
  Integer w_id;
  Varchar<10> w_name;
  Varchar<20> w_street_1;
  Varchar<20> w_street_2;
  Varchar<20> w_city;
  Varchar<2> w_state;
  Varchar<9> w_zip;
  Numeric w_tax;
  Numeric w_ytd;
<<<<<<< HEAD
  // -------------------------------------------------------------------------------------
  template <class T>
  static unsigned foldRecord(uint8_t* out, const T& record)
  {
=======

  template <class T> static unsigned foldRecord(uint8_t *out, const T &record) {
>>>>>>> 3ab512db
    unsigned pos = 0;
    pos += fold(out + pos, record.w_id);
    return pos;
  }
  template <class T> static unsigned unfoldRecord(uint8_t *in, T &record) {
    unsigned pos = 0;
    pos += unfold(in + pos, record.w_id);
    return pos;
  }
  static constexpr unsigned maxFoldLength() { return 0 + sizeof(w_id); };
};

struct district_t {
  static constexpr int id = 1;
  struct Key {
    static constexpr int id = 1;
    Integer d_w_id;
    Integer d_id;
  };
  Integer d_w_id;
  Integer d_id;
  Varchar<10> d_name;
  Varchar<20> d_street_1;
  Varchar<20> d_street_2;
  Varchar<20> d_city;
  Varchar<2> d_state;
  Varchar<9> d_zip;
  Numeric d_tax;
  Numeric d_ytd;
  Integer d_next_o_id;

  template <class T> static unsigned foldRecord(uint8_t *out, const T &record) {
    unsigned pos = 0;
    pos += fold(out + pos, record.d_w_id);
    pos += fold(out + pos, record.d_id);
    return pos;
  }
  template <class T> static unsigned unfoldRecord(uint8_t *in, T &record) {
    unsigned pos = 0;
    pos += unfold(in + pos, record.d_w_id);
    pos += unfold(in + pos, record.d_id);
    return pos;
  }
  static constexpr unsigned maxFoldLength() {
    return 0 + sizeof(d_w_id) + sizeof(d_id);
  };
};

struct customer_t {
  static constexpr int id = 2;
  struct Key {
    static constexpr int id = 2;
    Integer c_w_id;
    Integer c_d_id;
    Integer c_id;
  };
  Integer c_w_id;
  Integer c_d_id;
  Integer c_id;
  Varchar<16> c_first;
  Varchar<2> c_middle;
  Varchar<16> c_last;
  Varchar<20> c_street_1;
  Varchar<20> c_street_2;
  Varchar<20> c_city;
  Varchar<2> c_state;
  Varchar<9> c_zip;
  Varchar<16> c_phone;
  Timestamp c_since;
  Varchar<2> c_credit;
  Numeric c_credit_lim;
  Numeric c_discount;
  Numeric c_balance;
  Numeric c_ytd_payment;
  Numeric c_payment_cnt;
  Numeric c_delivery_cnt;
  Varchar<500> c_data;

  template <class T> static unsigned foldRecord(uint8_t *out, const T &record) {
    unsigned pos = 0;
    pos += fold(out + pos, record.c_w_id);
    pos += fold(out + pos, record.c_d_id);
    pos += fold(out + pos, record.c_id);
    return pos;
  }
  template <class T> static unsigned unfoldRecord(uint8_t *in, T &record) {
    unsigned pos = 0;
    pos += unfold(in + pos, record.c_w_id);
    pos += unfold(in + pos, record.c_d_id);
    pos += unfold(in + pos, record.c_id);
    return pos;
  }
  static constexpr unsigned maxFoldLength() {
    return 0 + sizeof(c_w_id) + sizeof(c_d_id) + sizeof(c_id);
  };
};

struct customer_wdl_t {
  static constexpr int id = 3;
  struct Key {
    static constexpr int id = 3;
    Integer c_w_id;
    Integer c_d_id;
    Varchar<16> c_last;
    Varchar<16> c_first;
  };
  Integer c_w_id;
  Integer c_d_id;
  Varchar<16> c_last;
  Varchar<16> c_first;
  Integer c_id;

  template <class T> static unsigned foldRecord(uint8_t *out, const T &record) {
    unsigned pos = 0;
    pos += fold(out + pos, record.c_w_id);
    pos += fold(out + pos, record.c_d_id);
    pos += fold(out + pos, record.c_last);
    pos += fold(out + pos, record.c_first);
    return pos;
  }
  template <class T> static unsigned unfoldRecord(uint8_t *in, T &record) {
    unsigned pos = 0;
    pos += unfold(in + pos, record.c_w_id);
    pos += unfold(in + pos, record.c_d_id);
    pos += unfold(in + pos, record.c_last);
    pos += unfold(in + pos, record.c_first);
    return pos;
  }
  static constexpr unsigned maxFoldLength() {
    return 0 + sizeof(c_w_id) + sizeof(c_d_id) + sizeof(c_last) +
           sizeof(c_first);
  };
};

struct history_t {
  static constexpr int id = 4;
  struct Key {
    static constexpr int id = 4;
    Integer h_pk;
  };
  Integer h_pk;
  Integer h_c_id;
  Integer h_c_d_id;
  Integer h_c_w_id;
  Integer h_d_id;
  Integer h_w_id;
  Timestamp h_date;
  Numeric h_amount;
  Varchar<24> h_data;

  template <class T> static unsigned foldRecord(uint8_t *out, const T &record) {
    unsigned pos = 0;
    pos += fold(out + pos, record.h_pk);
    return pos;
  }
  template <class T> static unsigned unfoldRecord(uint8_t *in, T &record) {
    unsigned pos = 0;
    pos += unfold(in + pos, record.h_pk);
    return pos;
  }
  static constexpr unsigned maxFoldLength() { return 0 + sizeof(h_pk); };
};

struct neworder_t {
  static constexpr int id = 5;
  struct Key {
    static constexpr int id = 5;
    Integer no_w_id;
    Integer no_d_id;
    Integer no_o_id;
  };
  Integer no_w_id;
  Integer no_d_id;
  Integer no_o_id;

  template <class T> static unsigned foldRecord(uint8_t *out, const T &record) {
    unsigned pos = 0;
    pos += fold(out + pos, record.no_w_id);
    pos += fold(out + pos, record.no_d_id);
    pos += fold(out + pos, record.no_o_id);
    return pos;
  }
  template <class T> static unsigned unfoldRecord(uint8_t *in, T &record) {
    unsigned pos = 0;
    pos += unfold(in + pos, record.no_w_id);
    pos += unfold(in + pos, record.no_d_id);
    pos += unfold(in + pos, record.no_o_id);
    return pos;
  }
  static constexpr unsigned maxFoldLength() {
    return 0 + sizeof(no_w_id) + sizeof(no_d_id) + sizeof(no_o_id);
  };
};

struct order_t {
  static constexpr int id = 6;
  struct Key {
    static constexpr int id = 6;
    Integer o_w_id;
    Integer o_d_id;
    Integer o_id;
  };
  Integer o_w_id;
  Integer o_d_id;
  Integer o_id;
  Integer o_c_id;
  Timestamp o_entry_d;
  Integer o_carrier_id;
  Numeric o_ol_cnt;
  Numeric o_all_local;

  template <class T> static unsigned foldRecord(uint8_t *out, const T &record) {
    unsigned pos = 0;
    pos += fold(out + pos, record.o_w_id);
    pos += fold(out + pos, record.o_d_id);
    pos += fold(out + pos, record.o_id);
    return pos;
  }
  template <class T> static unsigned unfoldRecord(uint8_t *in, T &record) {
    unsigned pos = 0;
    pos += unfold(in + pos, record.o_w_id);
    pos += unfold(in + pos, record.o_d_id);
    pos += unfold(in + pos, record.o_id);
    return pos;
  }
  static constexpr unsigned maxFoldLength() {
    return 0 + sizeof(o_w_id) + sizeof(o_d_id) + sizeof(o_id);
  };
};

struct order_wdc_t {
  static constexpr int id = 7;
  struct Key {
    static constexpr int id = 7;
    Integer o_w_id;
    Integer o_d_id;
    Integer o_c_id;
    Integer o_id;
  };
  Integer o_w_id;
  Integer o_d_id;
  Integer o_c_id;
  Integer o_id;

  template <class T> static unsigned foldRecord(uint8_t *out, const T &record) {
    unsigned pos = 0;
    pos += fold(out + pos, record.o_w_id);
    pos += fold(out + pos, record.o_d_id);
    pos += fold(out + pos, record.o_c_id);
    pos += fold(out + pos, record.o_id);
    return pos;
  }
  template <class T> static unsigned unfoldRecord(uint8_t *in, T &record) {
    unsigned pos = 0;
    pos += unfold(in + pos, record.o_w_id);
    pos += unfold(in + pos, record.o_d_id);
    pos += unfold(in + pos, record.o_c_id);
    pos += unfold(in + pos, record.o_id);
    return pos;
  }
  static constexpr unsigned maxFoldLength() {
    return 0 + sizeof(o_w_id) + sizeof(o_d_id) + sizeof(o_c_id) + sizeof(o_id);
  };
};

struct orderline_t {
  static constexpr int id = 8;
  struct Key {
    static constexpr int id = 8;
    Integer ol_w_id;
    Integer ol_d_id;
    Integer ol_o_id;
    Integer ol_number;
  };
  Integer ol_w_id;
  Integer ol_d_id;
  Integer ol_o_id;
  Integer ol_number;
  Integer ol_i_id;
  Integer ol_supply_w_id;
  Timestamp ol_delivery_d;
  Numeric ol_quantity;
  Numeric ol_amount;
  Varchar<24> ol_dist_info;

  template <class T> static unsigned foldRecord(uint8_t *out, const T &record) {
    unsigned pos = 0;
    pos += fold(out + pos, record.ol_w_id);
    pos += fold(out + pos, record.ol_d_id);
    pos += fold(out + pos, record.ol_o_id);
    pos += fold(out + pos, record.ol_number);
    return pos;
  }
  template <class T> static unsigned unfoldRecord(uint8_t *in, T &record) {
    unsigned pos = 0;
    pos += unfold(in + pos, record.ol_w_id);
    pos += unfold(in + pos, record.ol_d_id);
    pos += unfold(in + pos, record.ol_o_id);
    pos += unfold(in + pos, record.ol_number);
    return pos;
  }
  static constexpr unsigned maxFoldLength() {
    return 0 + sizeof(ol_w_id) + sizeof(ol_d_id) + sizeof(ol_o_id) +
           sizeof(ol_number);
  };
};

struct item_t {
  static constexpr int id = 9;
  struct Key {
    static constexpr int id = 9;
    Integer i_id;
  };
  Integer i_id;
  Integer i_im_id;
  Varchar<24> i_name;
  Numeric i_price;
  Varchar<50> i_data;

  template <class T> static unsigned foldRecord(uint8_t *out, const T &record) {
    unsigned pos = 0;
    pos += fold(out + pos, record.i_id);
    return pos;
  }
  template <class T> static unsigned unfoldRecord(uint8_t *in, T &record) {
    unsigned pos = 0;
    pos += unfold(in + pos, record.i_id);
    return pos;
  }
  static constexpr unsigned maxFoldLength() { return 0 + sizeof(i_id); };
};

struct stock_t {
  static constexpr int id = 10;
  struct Key {
    static constexpr int id = 10;
    Integer s_w_id;
    Integer s_i_id;
  };
  Integer s_w_id;
  Integer s_i_id;
  Numeric s_quantity;
  Varchar<24> s_dist_01;
  Varchar<24> s_dist_02;
  Varchar<24> s_dist_03;
  Varchar<24> s_dist_04;
  Varchar<24> s_dist_05;
  Varchar<24> s_dist_06;
  Varchar<24> s_dist_07;
  Varchar<24> s_dist_08;
  Varchar<24> s_dist_09;
  Varchar<24> s_dist_10;
  Numeric s_ytd;
  Numeric s_order_cnt;
  Numeric s_remote_cnt;
  Varchar<50> s_data;

  template <class T> static unsigned foldRecord(uint8_t *out, const T &record) {
    unsigned pos = 0;
    pos += fold(out + pos, record.s_w_id);
    pos += fold(out + pos, record.s_i_id);
    return pos;
  }
  template <class T> static unsigned unfoldRecord(uint8_t *in, T &record) {
    unsigned pos = 0;
    pos += unfold(in + pos, record.s_w_id);
    pos += unfold(in + pos, record.s_i_id);
    return pos;
  }
  static constexpr unsigned maxFoldLength() {
    return 0 + sizeof(s_w_id) + sizeof(s_i_id);
  };
};<|MERGE_RESOLUTION|>--- conflicted
+++ resolved
@@ -13,20 +13,17 @@
   Varchar<9> w_zip;
   Numeric w_tax;
   Numeric w_ytd;
-<<<<<<< HEAD
   // -------------------------------------------------------------------------------------
   template <class T>
   static unsigned foldRecord(uint8_t* out, const T& record)
   {
-=======
-
-  template <class T> static unsigned foldRecord(uint8_t *out, const T &record) {
->>>>>>> 3ab512db
     unsigned pos = 0;
     pos += fold(out + pos, record.w_id);
     return pos;
   }
-  template <class T> static unsigned unfoldRecord(uint8_t *in, T &record) {
+  template <class T>
+  static unsigned unfoldRecord(uint8_t* in, T& record)
+  {
     unsigned pos = 0;
     pos += unfold(in + pos, record.w_id);
     return pos;
@@ -53,21 +50,23 @@
   Numeric d_ytd;
   Integer d_next_o_id;
 
-  template <class T> static unsigned foldRecord(uint8_t *out, const T &record) {
+  template <class T>
+  static unsigned foldRecord(uint8_t* out, const T& record)
+  {
     unsigned pos = 0;
     pos += fold(out + pos, record.d_w_id);
     pos += fold(out + pos, record.d_id);
     return pos;
   }
-  template <class T> static unsigned unfoldRecord(uint8_t *in, T &record) {
+  template <class T>
+  static unsigned unfoldRecord(uint8_t* in, T& record)
+  {
     unsigned pos = 0;
     pos += unfold(in + pos, record.d_w_id);
     pos += unfold(in + pos, record.d_id);
     return pos;
   }
-  static constexpr unsigned maxFoldLength() {
-    return 0 + sizeof(d_w_id) + sizeof(d_id);
-  };
+  static constexpr unsigned maxFoldLength() { return 0 + sizeof(d_w_id) + sizeof(d_id); };
 };
 
 struct customer_t {
@@ -100,23 +99,25 @@
   Numeric c_delivery_cnt;
   Varchar<500> c_data;
 
-  template <class T> static unsigned foldRecord(uint8_t *out, const T &record) {
+  template <class T>
+  static unsigned foldRecord(uint8_t* out, const T& record)
+  {
     unsigned pos = 0;
     pos += fold(out + pos, record.c_w_id);
     pos += fold(out + pos, record.c_d_id);
     pos += fold(out + pos, record.c_id);
     return pos;
   }
-  template <class T> static unsigned unfoldRecord(uint8_t *in, T &record) {
+  template <class T>
+  static unsigned unfoldRecord(uint8_t* in, T& record)
+  {
     unsigned pos = 0;
     pos += unfold(in + pos, record.c_w_id);
     pos += unfold(in + pos, record.c_d_id);
     pos += unfold(in + pos, record.c_id);
     return pos;
   }
-  static constexpr unsigned maxFoldLength() {
-    return 0 + sizeof(c_w_id) + sizeof(c_d_id) + sizeof(c_id);
-  };
+  static constexpr unsigned maxFoldLength() { return 0 + sizeof(c_w_id) + sizeof(c_d_id) + sizeof(c_id); };
 };
 
 struct customer_wdl_t {
@@ -134,7 +135,9 @@
   Varchar<16> c_first;
   Integer c_id;
 
-  template <class T> static unsigned foldRecord(uint8_t *out, const T &record) {
+  template <class T>
+  static unsigned foldRecord(uint8_t* out, const T& record)
+  {
     unsigned pos = 0;
     pos += fold(out + pos, record.c_w_id);
     pos += fold(out + pos, record.c_d_id);
@@ -142,7 +145,9 @@
     pos += fold(out + pos, record.c_first);
     return pos;
   }
-  template <class T> static unsigned unfoldRecord(uint8_t *in, T &record) {
+  template <class T>
+  static unsigned unfoldRecord(uint8_t* in, T& record)
+  {
     unsigned pos = 0;
     pos += unfold(in + pos, record.c_w_id);
     pos += unfold(in + pos, record.c_d_id);
@@ -150,18 +155,17 @@
     pos += unfold(in + pos, record.c_first);
     return pos;
   }
-  static constexpr unsigned maxFoldLength() {
-    return 0 + sizeof(c_w_id) + sizeof(c_d_id) + sizeof(c_last) +
-           sizeof(c_first);
-  };
+  static constexpr unsigned maxFoldLength() { return 0 + sizeof(c_w_id) + sizeof(c_d_id) + sizeof(c_last) + sizeof(c_first); };
 };
 
 struct history_t {
   static constexpr int id = 4;
   struct Key {
     static constexpr int id = 4;
+    Integer thread_id;
     Integer h_pk;
   };
+  Integer thread_id;
   Integer h_pk;
   Integer h_c_id;
   Integer h_c_d_id;
@@ -172,17 +176,22 @@
   Numeric h_amount;
   Varchar<24> h_data;
 
-  template <class T> static unsigned foldRecord(uint8_t *out, const T &record) {
-    unsigned pos = 0;
+  template <class T>
+  static unsigned foldRecord(uint8_t* out, const T& record)
+  {
+    unsigned pos = 0;
+    pos += fold(out + pos, record.thread_id);
     pos += fold(out + pos, record.h_pk);
     return pos;
   }
-  template <class T> static unsigned unfoldRecord(uint8_t *in, T &record) {
+  template <class T>
+  static unsigned unfoldRecord(uint8_t* in, T& record)
+  {
     unsigned pos = 0;
     pos += unfold(in + pos, record.h_pk);
     return pos;
   }
-  static constexpr unsigned maxFoldLength() { return 0 + sizeof(h_pk); };
+  static constexpr unsigned maxFoldLength() { return 0 + sizeof(thread_id) + sizeof(h_pk); };
 };
 
 struct neworder_t {
@@ -197,23 +206,25 @@
   Integer no_d_id;
   Integer no_o_id;
 
-  template <class T> static unsigned foldRecord(uint8_t *out, const T &record) {
+  template <class T>
+  static unsigned foldRecord(uint8_t* out, const T& record)
+  {
     unsigned pos = 0;
     pos += fold(out + pos, record.no_w_id);
     pos += fold(out + pos, record.no_d_id);
     pos += fold(out + pos, record.no_o_id);
     return pos;
   }
-  template <class T> static unsigned unfoldRecord(uint8_t *in, T &record) {
+  template <class T>
+  static unsigned unfoldRecord(uint8_t* in, T& record)
+  {
     unsigned pos = 0;
     pos += unfold(in + pos, record.no_w_id);
     pos += unfold(in + pos, record.no_d_id);
     pos += unfold(in + pos, record.no_o_id);
     return pos;
   }
-  static constexpr unsigned maxFoldLength() {
-    return 0 + sizeof(no_w_id) + sizeof(no_d_id) + sizeof(no_o_id);
-  };
+  static constexpr unsigned maxFoldLength() { return 0 + sizeof(no_w_id) + sizeof(no_d_id) + sizeof(no_o_id); };
 };
 
 struct order_t {
@@ -233,23 +244,25 @@
   Numeric o_ol_cnt;
   Numeric o_all_local;
 
-  template <class T> static unsigned foldRecord(uint8_t *out, const T &record) {
+  template <class T>
+  static unsigned foldRecord(uint8_t* out, const T& record)
+  {
     unsigned pos = 0;
     pos += fold(out + pos, record.o_w_id);
     pos += fold(out + pos, record.o_d_id);
     pos += fold(out + pos, record.o_id);
     return pos;
   }
-  template <class T> static unsigned unfoldRecord(uint8_t *in, T &record) {
+  template <class T>
+  static unsigned unfoldRecord(uint8_t* in, T& record)
+  {
     unsigned pos = 0;
     pos += unfold(in + pos, record.o_w_id);
     pos += unfold(in + pos, record.o_d_id);
     pos += unfold(in + pos, record.o_id);
     return pos;
   }
-  static constexpr unsigned maxFoldLength() {
-    return 0 + sizeof(o_w_id) + sizeof(o_d_id) + sizeof(o_id);
-  };
+  static constexpr unsigned maxFoldLength() { return 0 + sizeof(o_w_id) + sizeof(o_d_id) + sizeof(o_id); };
 };
 
 struct order_wdc_t {
@@ -266,7 +279,9 @@
   Integer o_c_id;
   Integer o_id;
 
-  template <class T> static unsigned foldRecord(uint8_t *out, const T &record) {
+  template <class T>
+  static unsigned foldRecord(uint8_t* out, const T& record)
+  {
     unsigned pos = 0;
     pos += fold(out + pos, record.o_w_id);
     pos += fold(out + pos, record.o_d_id);
@@ -274,7 +289,9 @@
     pos += fold(out + pos, record.o_id);
     return pos;
   }
-  template <class T> static unsigned unfoldRecord(uint8_t *in, T &record) {
+  template <class T>
+  static unsigned unfoldRecord(uint8_t* in, T& record)
+  {
     unsigned pos = 0;
     pos += unfold(in + pos, record.o_w_id);
     pos += unfold(in + pos, record.o_d_id);
@@ -282,9 +299,7 @@
     pos += unfold(in + pos, record.o_id);
     return pos;
   }
-  static constexpr unsigned maxFoldLength() {
-    return 0 + sizeof(o_w_id) + sizeof(o_d_id) + sizeof(o_c_id) + sizeof(o_id);
-  };
+  static constexpr unsigned maxFoldLength() { return 0 + sizeof(o_w_id) + sizeof(o_d_id) + sizeof(o_c_id) + sizeof(o_id); };
 };
 
 struct orderline_t {
@@ -307,7 +322,9 @@
   Numeric ol_amount;
   Varchar<24> ol_dist_info;
 
-  template <class T> static unsigned foldRecord(uint8_t *out, const T &record) {
+  template <class T>
+  static unsigned foldRecord(uint8_t* out, const T& record)
+  {
     unsigned pos = 0;
     pos += fold(out + pos, record.ol_w_id);
     pos += fold(out + pos, record.ol_d_id);
@@ -315,7 +332,9 @@
     pos += fold(out + pos, record.ol_number);
     return pos;
   }
-  template <class T> static unsigned unfoldRecord(uint8_t *in, T &record) {
+  template <class T>
+  static unsigned unfoldRecord(uint8_t* in, T& record)
+  {
     unsigned pos = 0;
     pos += unfold(in + pos, record.ol_w_id);
     pos += unfold(in + pos, record.ol_d_id);
@@ -323,10 +342,7 @@
     pos += unfold(in + pos, record.ol_number);
     return pos;
   }
-  static constexpr unsigned maxFoldLength() {
-    return 0 + sizeof(ol_w_id) + sizeof(ol_d_id) + sizeof(ol_o_id) +
-           sizeof(ol_number);
-  };
+  static constexpr unsigned maxFoldLength() { return 0 + sizeof(ol_w_id) + sizeof(ol_d_id) + sizeof(ol_o_id) + sizeof(ol_number); };
 };
 
 struct item_t {
@@ -341,12 +357,16 @@
   Numeric i_price;
   Varchar<50> i_data;
 
-  template <class T> static unsigned foldRecord(uint8_t *out, const T &record) {
+  template <class T>
+  static unsigned foldRecord(uint8_t* out, const T& record)
+  {
     unsigned pos = 0;
     pos += fold(out + pos, record.i_id);
     return pos;
   }
-  template <class T> static unsigned unfoldRecord(uint8_t *in, T &record) {
+  template <class T>
+  static unsigned unfoldRecord(uint8_t* in, T& record)
+  {
     unsigned pos = 0;
     pos += unfold(in + pos, record.i_id);
     return pos;
@@ -379,19 +399,21 @@
   Numeric s_remote_cnt;
   Varchar<50> s_data;
 
-  template <class T> static unsigned foldRecord(uint8_t *out, const T &record) {
+  template <class T>
+  static unsigned foldRecord(uint8_t* out, const T& record)
+  {
     unsigned pos = 0;
     pos += fold(out + pos, record.s_w_id);
     pos += fold(out + pos, record.s_i_id);
     return pos;
   }
-  template <class T> static unsigned unfoldRecord(uint8_t *in, T &record) {
+  template <class T>
+  static unsigned unfoldRecord(uint8_t* in, T& record)
+  {
     unsigned pos = 0;
     pos += unfold(in + pos, record.s_w_id);
     pos += unfold(in + pos, record.s_i_id);
     return pos;
   }
-  static constexpr unsigned maxFoldLength() {
-    return 0 + sizeof(s_w_id) + sizeof(s_i_id);
-  };
+  static constexpr unsigned maxFoldLength() { return 0 + sizeof(s_w_id) + sizeof(s_i_id); };
 };