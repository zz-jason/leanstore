#include "CRMG.hpp"

#include "GroupCommitter.hpp"
#include "concurrency-recovery/HistoryTree.hpp"
#include "profiling/counters/CPUCounters.hpp"
#include "profiling/counters/WorkerCounters.hpp"

#include <glog/logging.h>

#include <mutex>

namespace leanstore {
namespace cr {

/// Threads id order:
///   Workers (#workers)
///   Group Committer Thread (1)
///   Page Provider Threads (#pageProviders)
std::unique_ptr<CRManager> CRManager::sInstance = nullptr;

std::atomic<u64> CRManager::sFsyncCounter = 0;
std::atomic<u64> CRManager::sSsdOffset = 1 * 1024 * 1024 * 1024;

CRManager::CRManager(s32 walFd)
<<<<<<< HEAD
    : mGroupCommitter(nullptr), mHistoryTreePtr(nullptr),
=======
    : mGrouopCommitter(nullptr),
      mHistoryTreePtr(nullptr),
>>>>>>> 02cd6c34
      mWorkerThreadsMeta(FLAGS_worker_threads) {

  // create worker threads to handle user transactions
  mWorkerThreads.reserve(FLAGS_worker_threads);
  mWorkers.resize(FLAGS_worker_threads);
  for (u64 workerId = 0; workerId < FLAGS_worker_threads; workerId++) {
    auto workerThreadMain = [&](u64 workerId) { runWorker(workerId); };
    mWorkerThreads.emplace_back(workerThreadMain, workerId);
  }

  // wait until all worker threads are initialized
  while (mRunningThreads < FLAGS_worker_threads) {
  }

  // setup group commit worker if WAL is enabled
  if (FLAGS_wal) {
    const int cpu = FLAGS_enable_pin_worker_threads ? FLAGS_worker_threads : -1;
    mGroupCommitter = std::make_unique<GroupCommitter>(walFd, mWorkers, cpu);
    mGroupCommitter->Start();
    mGroupCommitterStarted = true;
  }

  // setup history tree
  scheduleJobSync(0, [&]() { setupHistoryTree(); });
  for (u64 workerId = 0; workerId < FLAGS_worker_threads; workerId++) {
    mWorkers[workerId]->cc.mHistoryTree = mHistoryTreePtr.get();
  }
}

void CRManager::stop() {
  mGroupCommitter->Stop();
  mGroupCommitterStarted = false;
  mWorkerKeepRunning = false;
  for (auto& meta : mWorkerThreadsMeta) {
    meta.cv.notify_one();
  }

  mWorkerThreads.clear();
  while (mRunningThreads > 1) {
  }
}

CRManager::~CRManager() {
  stop();
}

void CRManager::runWorker(u64 workerId) {
  // set name of the worker thread
  std::string workerName("worker_" + std::to_string(workerId));
  DCHECK(workerName.size() < 16);
  pthread_setname_np(pthread_self(), workerName.c_str());

  // pin the worker thread by need
  if (FLAGS_enable_pin_worker_threads) {
    utils::PinThisThread(workerId);
  }

  if (FLAGS_cpu_counters) {
    CPUCounters::registerThread(workerName, false);
  }
  WorkerCounters::MyCounters().mWorkerId = workerId;
  CRCounters::MyCounters().mWorkerId = workerId;

  Worker::sTlsWorker =
      std::make_unique<Worker>(workerId, mWorkers, FLAGS_worker_threads);
  mWorkers[workerId] = Worker::sTlsWorker.get();
  mRunningThreads++;

  // wait other worker threads to run
  while (mRunningThreads < FLAGS_worker_threads) {
  }

  // wait group committer thread to run
  while (FLAGS_wal && !mGroupCommitterStarted) {
  }

  auto& meta = mWorkerThreadsMeta[workerId];
  while (mWorkerKeepRunning) {
    std::unique_lock guard(meta.mutex);
    meta.cv.wait(guard,
                 [&]() { return !mWorkerKeepRunning || meta.job != nullptr; });
    if (!mWorkerKeepRunning) {
      break;
    }

    meta.job();
    meta.mIsJobDone = true;
    meta.job = nullptr;
    meta.cv.notify_one();
  }
  mRunningThreads--;
}

void CRManager::setupHistoryTree() {
  auto historyTree = std::make_unique<HistoryTree>();
  historyTree->update_btrees =
      std::make_unique<leanstore::storage::btree::BTreeLL*[]>(
          FLAGS_worker_threads);
  historyTree->remove_btrees =
      std::make_unique<leanstore::storage::btree::BTreeLL*[]>(
          FLAGS_worker_threads);

  for (u64 i = 0; i < FLAGS_worker_threads; i++) {
    std::string name = "_history_tree_" + std::to_string(i);
    storage::btree::BTreeGeneric::Config config = {.mEnableWal = false,
                                                   .mUseBulkInsert = true};
    // setup update tree
    std::string updateBtreeName = name + "_updates";
    auto res = storage::btree::BTreeLL::Create(updateBtreeName, config);
    if (!res) {
      LOG(FATAL) << "Failed to set up _updates tree"
                 << ", treeName=" << name
                 << ", updateBTreeName=" << updateBtreeName
                 << ", workerId=" << i << ", error=" << res.error().mMessage;
    }
    historyTree->update_btrees[i] = res.value();

    // setup delete tree
    std::string removeBtreeName = name + "_removes";
    res = storage::btree::BTreeLL::Create(removeBtreeName, config);
    if (!res) {
      LOG(FATAL) << "Failed to set up _removes tree"
                 << ", treeName=" << name
                 << ", removeBtreeName=" << removeBtreeName
                 << ", workerId=" << i << ", error=" << res.error().mMessage;
    }
    historyTree->remove_btrees[i] = res.value();
  }

  mHistoryTreePtr = std::move(historyTree);
}

void CRManager::scheduleJobSync(u64 workerId, std::function<void()> job) {
  setJob(workerId, job);
  joinOne(workerId, [&](WorkerThread& meta) { return meta.mIsJobDone.load(); });
}

void CRManager::scheduleJobAsync(u64 workerId, std::function<void()> job) {
  setJob(workerId, job);
}

void CRManager::scheduleJobs(u64 numWorkers, std::function<void()> job) {
  for (u32 workerId = 0; workerId < numWorkers; workerId++) {
    setJob(workerId, job);
  }
}
void CRManager::scheduleJobs(u64 numWorkers,
                             std::function<void(u64 workerId)> job) {
  for (u32 workerId = 0; workerId < numWorkers; workerId++) {
    setJob(workerId, [=]() { return job(workerId); });
  }
}

void CRManager::joinAll() {
  for (u32 i = 0; i < FLAGS_worker_threads; i++) {
    joinOne(i, [&](WorkerThread& meta) {
      return meta.mIsJobDone && meta.job == nullptr;
    });
  }
}

void CRManager::setJob(u64 workerId, std::function<void()> job) {
  DCHECK(workerId < FLAGS_worker_threads);
  auto& meta = mWorkerThreadsMeta[workerId];
  std::unique_lock guard(meta.mutex);
  meta.cv.wait(guard, [&]() { return meta.mIsJobDone && meta.job == nullptr; });
  meta.job = job;
  meta.mIsJobDone = false;
  guard.unlock();
  meta.cv.notify_one();
}

void CRManager::joinOne(u64 workerId,
                        std::function<bool(WorkerThread&)> condition) {
  DCHECK(workerId < FLAGS_worker_threads);
  auto& meta = mWorkerThreadsMeta[workerId];
  std::unique_lock guard(meta.mutex);
  meta.cv.wait(guard, [&]() { return condition(meta); });
}

constexpr char kKeyWalSize[] = "wal_size";
constexpr char kKeyGlobalLogicalClock[] = "global_logical_clock";

StringMap CRManager::serialize() {
  StringMap map;
  u64 val = ConcurrencyControl::sGlobalClock.load();
<<<<<<< HEAD
  map[KEY_WAL_SIZE] = std::to_string(mGroupCommitter->mWalSize);
  map[KEY_GLOBAL_LOGICAL_CLOCK] = std::to_string(val);
=======
  map[kKeyWalSize] = std::to_string(mGrouopCommitter->mWalSize);
  map[kKeyGlobalLogicalClock] = std::to_string(val);
>>>>>>> 02cd6c34
  return map;
}

void CRManager::deserialize(StringMap map) {
  u64 val = std::stoull(map[kKeyGlobalLogicalClock]);
  ConcurrencyControl::sGlobalClock = val;
  Worker::sAllLwm = val;
<<<<<<< HEAD
  mGroupCommitter->mWalSize = std::stoull(map[KEY_WAL_SIZE]);
=======
  mGrouopCommitter->mWalSize = std::stoull(map[kKeyWalSize]);
>>>>>>> 02cd6c34
}

} // namespace cr
} // namespace leanstore<|MERGE_RESOLUTION|>--- conflicted
+++ resolved
@@ -22,12 +22,8 @@
 std::atomic<u64> CRManager::sSsdOffset = 1 * 1024 * 1024 * 1024;
 
 CRManager::CRManager(s32 walFd)
-<<<<<<< HEAD
-    : mGroupCommitter(nullptr), mHistoryTreePtr(nullptr),
-=======
-    : mGrouopCommitter(nullptr),
+    : mGroupCommitter(nullptr),
       mHistoryTreePtr(nullptr),
->>>>>>> 02cd6c34
       mWorkerThreadsMeta(FLAGS_worker_threads) {
 
   // create worker threads to handle user transactions
@@ -214,13 +210,8 @@
 StringMap CRManager::serialize() {
   StringMap map;
   u64 val = ConcurrencyControl::sGlobalClock.load();
-<<<<<<< HEAD
-  map[KEY_WAL_SIZE] = std::to_string(mGroupCommitter->mWalSize);
-  map[KEY_GLOBAL_LOGICAL_CLOCK] = std::to_string(val);
-=======
-  map[kKeyWalSize] = std::to_string(mGrouopCommitter->mWalSize);
+  map[kKeyWalSize] = std::to_string(mGroupCommitter->mWalSize);
   map[kKeyGlobalLogicalClock] = std::to_string(val);
->>>>>>> 02cd6c34
   return map;
 }
 
@@ -228,11 +219,7 @@
   u64 val = std::stoull(map[kKeyGlobalLogicalClock]);
   ConcurrencyControl::sGlobalClock = val;
   Worker::sAllLwm = val;
-<<<<<<< HEAD
-  mGroupCommitter->mWalSize = std::stoull(map[KEY_WAL_SIZE]);
-=======
-  mGrouopCommitter->mWalSize = std::stoull(map[kKeyWalSize]);
->>>>>>> 02cd6c34
+  mGroupCommitter->mWalSize = std::stoull(map[kKeyWalSize]);
 }
 
 } // namespace cr
