--- conflicted
+++ resolved
@@ -304,12 +304,7 @@
       ioFrameGuard->unlock();
       JumpScoped<std::unique_lock<std::mutex>> inflightIOGuard(
           partition.mInflightIOMutex);
-<<<<<<< HEAD
-      BMExclusiveUpgradeIfNeeded swip_x_guard(swipGuard);
-=======
       BMExclusiveUpgradeIfNeeded swipXGuard(swipGuard);
-      ioFrameGuard->unlock();
->>>>>>> 02cd6c34
 
       swipValue.MarkHOT(&bf);
       bf.header.state = STATE::HOT;
