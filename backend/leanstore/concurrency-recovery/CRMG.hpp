--- conflicted
+++ resolved
@@ -87,11 +87,8 @@
    void joinAll();
 
   private:
-<<<<<<< HEAD
-=======
    void groupCommiter();
    // -------------------------------------------------------------------------------------
->>>>>>> 47a5e1ea
    /**
     * @brief Set the Job to specific worker.
     *
