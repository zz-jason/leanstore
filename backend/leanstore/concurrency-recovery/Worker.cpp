--- conflicted
+++ resolved
@@ -19,21 +19,6 @@
 {
 // -------------------------------------------------------------------------------------
 thread_local Worker* Worker::tls_ptr = nullptr;
-<<<<<<< HEAD
-atomic<u64> Worker::global_snapshot_clock = 0;
-std::mutex Worker::global_mutex;
-std::unique_ptr<atomic<u64>[]> Worker::global_so_starts;
-std::unique_ptr<atomic<u64>[]> Worker::global_tts;
-// -------------------------------------------------------------------------------------
-Worker::Worker(u64 worker_id, Worker** all_workers, u64 workers_count, s32 fd)
-    : worker_id(worker_id),
-      all_workers(all_workers),
-      workers_count(workers_count),
-      ssd_fd(fd),
-      todo_hwm_rb(1024ull * 1024 * 100),
-      todo_lwm_rb(1024ull * 1024 * 100),
-      todo_lwm_hwm_rb(1024ull * 1024 * 10)
-=======
 atomic<u64> Worker::global_logical_clock = WORKERS_INCREMENT;
 atomic<u64> Worker::global_gsn_flushed = 0;
 atomic<u64> Worker::global_sync_to_this_gsn = 0;
@@ -53,19 +38,10 @@
       versions_space(versions_space),
       ssd_fd(fd),
       is_page_provider(is_page_provider)
->>>>>>> 47a5e1ea
 {
    Worker::tls_ptr = this;
    CRCounters::myCounters().worker_id = worker_id;
    std::memset(wal_buffer, 0, WORKER_WAL_SIZE);
-<<<<<<< HEAD
-   snapshot = make_unique<atomic<u64>[]>(workers_count);
-   all_so_starts = make_unique<u64[]>(workers_count);
-   all_sorted_so_starts = make_unique<u64[]>(workers_count);
-   global_so_starts[worker_id] = global_snapshot_clock.fetch_add(WORKERS_INCREMENT) | worker_id;
-}
-Worker::~Worker() {}
-=======
    if (!is_page_provider) {
       local_workers_in_progress_txids = make_unique<atomic<u64>[]>(workers_count);
       local_workers_sorted_txids = make_unique<u64[]>(workers_count + 1);
@@ -75,7 +51,6 @@
    }
 }
 Worker::~Worker() = default;
->>>>>>> 47a5e1ea
 // -------------------------------------------------------------------------------------
 u32 Worker::walFreeSpace()
 {
@@ -114,10 +89,6 @@
          entry.size = WORKER_WAL_SIZE - wal_wt_cursor;
          DEBUG_BLOCK() { entry.computeCRC(); }
          // -------------------------------------------------------------------------------------
-<<<<<<< HEAD
-         invalidateEntriesUntil(WORKER_WAL_SIZE);
-=======
->>>>>>> 47a5e1ea
          wal_wt_cursor = 0;
          publishOffset();
          wal_next_to_clean = 0;
@@ -176,10 +147,6 @@
 {
    DEBUG_BLOCK() { active_dt_entry->computeCRC(); }
    wal_wt_cursor += total_size;
-<<<<<<< HEAD
-   wal_max_gsn = clock_gsn;
-   publishMaxGSNOffset();
-=======
    publishMaxGSNOffset();
 }
 // -------------------------------------------------------------------------------------
@@ -251,38 +218,10 @@
    }
    // -------------------------------------------------------------------------------------
    relations_cut_from_snapshot.reset();
->>>>>>> 47a5e1ea
 }
 // -------------------------------------------------------------------------------------
 void Worker::prepareForIntervalGC()
 {
-<<<<<<< HEAD
-   so_start = global_snapshot_clock.fetch_add(WORKERS_INCREMENT) | worker_id;
-   global_so_starts[worker_id].store(so_start, std::memory_order_release);
-   for (u64 w = 0; w < workers_count; w++) {
-      snapshot[w].store(global_tts[w], std::memory_order_release);
-   }
-   // -------------------------------------------------------------------------------------
-   oldest_so_start = std::numeric_limits<u64>::max();
-   oldest_so_start_worker_id = worker_id;
-   for (u64 w = 0; w < workers_count; w++) {
-      u64 its_so_start = global_so_starts[w];
-      if (its_so_start < oldest_so_start) {
-         oldest_so_start = its_so_start;
-         oldest_so_start_worker_id = w;
-      }
-      all_so_starts[w] = its_so_start;
-   }
-   workers_sorted = false;
-}
-// -------------------------------------------------------------------------------------
-void Worker::sortWorkers()
-{
-   if (!workers_sorted) {
-      std::memcpy(all_sorted_so_starts.get(), all_so_starts.get(), workers_count * sizeof(u64));
-      std::sort(all_sorted_so_starts.get(), all_sorted_so_starts.get() + workers_count, std::greater<u64>());
-      workers_sorted = true;
-=======
    if (!workers_sorted) {
       local_workers_sorted_txids[0] = 0;
       for (u64 w_i = 0; w_i < workers_count; w_i++) {
@@ -294,7 +233,6 @@
          std::sort(local_workers_sorted_txids.get(), local_workers_sorted_txids.get() + workers_count + 1, std::less<u64>());
          assert(local_workers_sorted_txids[0] <= local_workers_sorted_txids[1]);
       }
->>>>>>> 47a5e1ea
    }
    workers_sorted = true;
 }
@@ -331,95 +269,6 @@
       }
       // -------------------------------------------------------------------------------------
       active_tx.state = Transaction::STATE::STARTED;
-<<<<<<< HEAD
-      active_tx.tts = global_tts[worker_id];
-      active_tx.min_gsn = clock_gsn;
-      // -------------------------------------------------------------------------------------
-      checkup();
-   }
-}
-// -------------------------------------------------------------------------------------
-void Worker::shutdown()
-{
-   checkup();
-   // -------------------------------------------------------------------------------------
-   global_so_starts[worker_id].store(std::numeric_limits<u64>::max(), std::memory_order_release);
-   for (u64 w = 0; w < workers_count; w++) {
-      snapshot[w].store(std::numeric_limits<u64>::max(), std::memory_order_release);
-   }
-   global_so_starts[worker_id].store((std::numeric_limits<u64>::max() - WORKERS_INCREMENT + worker_id) & ~(1ull << 63), std::memory_order_release);
-}
-// -------------------------------------------------------------------------------------
-void Worker::checkup()
-{
-   if (FLAGS_si) {
-      if (force_si_refresh || FLAGS_si_refresh_rate == 0 || active_tx.tts % FLAGS_si_refresh_rate == 0) {
-         refreshSnapshot();
-      }
-      force_si_refresh = false;
-
-      {
-         auto& rb = todo_hwm_rb;
-         while (FLAGS_todo && !rb.empty()) {
-            auto& todo = *reinterpret_cast<TODOEntry*>(rb.front());
-            if (oldest_so_start > todo.after_so) {
-               WorkerCounters::myCounters().cc_rtodo_lng_executed[todo.dt_id]++;
-               leanstore::storage::DTRegistry::global_dt_registry.todo(todo.dt_id, todo.payload, todo.version_worker_id, todo.version_tts);
-               rb.popFront();
-            } else {
-               WorkerCounters::myCounters().cc_todo_1_break[todo.dt_id]++;
-               break;
-            }
-         }
-      }
-      {
-         auto& rb = todo_lwm_hwm_rb;
-         while (FLAGS_todo && !rb.empty()) {
-            auto& todo = *reinterpret_cast<TODOEntry*>(rb.front());
-            if (oldest_so_start > todo.after_so) {
-               WorkerCounters::myCounters().cc_rtodo_lng_executed[todo.dt_id]++;
-               leanstore::storage::DTRegistry::global_dt_registry.todo(todo.dt_id, todo.payload, todo.version_worker_id, todo.version_tts);
-               rb.popFront();
-            } else {
-               WorkerCounters::myCounters().cc_todo_1_break[todo.dt_id]++;
-               break;
-            }
-         }
-      }
-      {
-         auto& rb = todo_lwm_rb;
-         while (FLAGS_todo && !rb.empty()) {
-            auto& todo = *reinterpret_cast<TODOEntry*>(rb.front());
-            if (oldest_so_start > todo.after_so) {
-               WorkerCounters::myCounters().cc_rtodo_shrt_executed[todo.dt_id]++;
-               leanstore::storage::DTRegistry::global_dt_registry.todo(todo.dt_id, todo.payload, todo.version_worker_id, todo.version_tts);
-               rb.popFront();
-            } else if (oldest_so_start < todo.or_before_so) {
-               bool safe_to_gc = true;
-               WorkerCounters::myCounters().cc_rtodo_opt_considered[todo.dt_id]++;
-               for (u64 w_i = 0; w_i < workers_count && safe_to_gc; w_i++) {
-                  if (((all_so_starts[w_i] < todo.or_before_so) || (all_so_starts[w_i] > todo.after_so)) ||
-                      ((0 && global_so_starts[w_i] < todo.or_before_so) || (global_so_starts[w_i] > todo.after_so))) {
-                     safe_to_gc &= true;
-                  } else {
-                     safe_to_gc &= false;
-                  }
-               }
-               if (safe_to_gc) {
-                  WorkerCounters::myCounters().cc_rtodo_opt_executed[todo.dt_id]++;
-                  leanstore::storage::DTRegistry::global_dt_registry.todo(todo.dt_id, todo.payload, todo.version_worker_id, todo.version_tts);
-                  rb.popFront();
-               } else {
-                  break;
-               }
-            } else {
-               WorkerCounters::myCounters().cc_rtodo_to_lng[todo.dt_id]++;
-               const u64 total_todo_length = todo.payload_length + sizeof(TODOEntry);
-               u8* new_hwm_todo = todo_lwm_hwm_rb.pushBack(total_todo_length);
-               std::memcpy(new_hwm_todo, rb.front(), total_todo_length);
-               rb.popFront();
-            }
-=======
       active_tx.min_observed_gsn_when_started = clock_gsn;
       // -------------------------------------------------------------------------------------
       transactions_order_refreshed = false;
@@ -431,7 +280,6 @@
       } else {
          if (activeTX().atLeastSI()) {
             switchToAlwaysUpToDateMode();
->>>>>>> 47a5e1ea
          }
       }
       // -------------------------------------------------------------------------------------
@@ -515,17 +363,6 @@
       // -------------------------------------------------------------------------------------
       active_tx.max_observed_gsn = clock_gsn;
       active_tx.state = Transaction::STATE::READY_TO_COMMIT;
-<<<<<<< HEAD
-      {
-         std::unique_lock<std::mutex> g(worker_group_commiter_mutex);
-         ready_to_commit_queue.push_back(active_tx);
-         ready_to_commit_queue_size += 1;
-      }
-      // -------------------------------------------------------------------------------------
-      if (FLAGS_si) {
-         global_tts[worker_id].store(active_tx.tts + 1, std::memory_order_release);
-         commitTODOs(global_snapshot_clock.fetch_add(WORKERS_INCREMENT));
-=======
       // We don't have pmem, so we can only avoid remote flushes for real if the tx is a single lookup
       if (!FLAGS_wal_rfa_pmem_simulate) {
          needs_remote_flush |= !activeTX().isReadOnly();
@@ -547,7 +384,6 @@
       }
       if (activeTX().isSerializable()) {
          executeUnlockTasks();
->>>>>>> 47a5e1ea
       }
    }
 }
@@ -584,14 +420,6 @@
 // -------------------------------------------------------------------------------------
 bool Worker::isVisibleForIt(u8 whom_worker_id, u8 what_worker_id, u64 tts)
 {
-<<<<<<< HEAD
-   return what_worker_id == whom_worker_id || (all_workers[whom_worker_id]->snapshot[what_worker_id] > tts);
-}
-// -------------------------------------------------------------------------------------
-bool Worker::isVisibleForMe(u8 other_worker_id, u64 tts)
-{
-   return worker_id == other_worker_id || snapshot[other_worker_id] > tts;
-=======
    COUNTERS_BLOCK() { CRCounters::myCounters().cc_cross_workers_visibility_check++; }
    return what_worker_id == whom_worker_id || (all_workers[whom_worker_id]->local_workers_in_progress_txids[what_worker_id] > tts);
 }
@@ -623,7 +451,6 @@
          UNREACHABLE();
       }
    }
->>>>>>> 47a5e1ea
 }
 // -------------------------------------------------------------------------------------
 bool Worker::isVisibleForMe(u64 wtts)
@@ -633,15 +460,9 @@
    return isVisibleForMe(other_worker_id, tts);
 }
 // -------------------------------------------------------------------------------------
-<<<<<<< HEAD
-bool Worker::isVisibleForAll(u64 commited_before_so)
-{
-   return commited_before_so < oldest_so_start;
-=======
 bool Worker::isVisibleForAll(u64 tx_id)
 {
    return tx_id < global_olap_lwm.load();
->>>>>>> 47a5e1ea
 }
 // -------------------------------------------------------------------------------------
 // Called by worker, so concurrent writes on the buffer
@@ -761,59 +582,6 @@
 }
 }
 // -------------------------------------------------------------------------------------
-<<<<<<< HEAD
-void Worker::stageTODO(u8 worker_id, u64 tts, DTID dt_id, u64 payload_length, std::function<void(u8*)> cb, u64 or_before_so)
-{
-   u8* todo_ptr;
-   const u64 total_todo_length = payload_length + sizeof(TODOEntry);
-   if (FLAGS_vi_twoq_todo && or_before_so && oldest_so_start < or_before_so) {
-      todo_ptr = todo_lwm_rb.pushBack(total_todo_length);
-      if (todo_lwm_tx_start == nullptr) {
-         todo_lwm_tx_start = todo_ptr;
-      }
-      WorkerCounters::myCounters().cc_rtodo_opt_staged[dt_id]++;
-   } else {
-      or_before_so = 0;
-      todo_ptr = todo_hwm_rb.pushBack(total_todo_length);
-      if (todo_hwm_tx_start == nullptr) {
-         todo_hwm_tx_start = todo_ptr;
-      }
-   }
-   auto& todo_entry = *new (todo_ptr) TODOEntry();
-   todo_entry.version_worker_id = worker_id;
-   todo_entry.version_tts = tts;
-   todo_entry.dt_id = dt_id;
-   todo_entry.payload_length = payload_length;
-   todo_entry.or_before_so = or_before_so;
-   // -------------------------------------------------------------------------------------
-   cb(todo_entry.payload);
-}
-// -------------------------------------------------------------------------------------
-void Worker::commitTODOs(u64 so)
-{
-   if (todo_hwm_tx_start) {
-      todo_hwm_rb.iterateUntilTail(todo_hwm_tx_start, [&](u8* rb_payload) { reinterpret_cast<TODOEntry*>(rb_payload)->after_so = so; });
-      todo_hwm_tx_start = nullptr;
-   }
-   if (todo_lwm_tx_start) {
-      todo_lwm_rb.iterateUntilTail(todo_lwm_tx_start, [&](u8* rb_payload) { reinterpret_cast<TODOEntry*>(rb_payload)->after_so = so; });
-      todo_lwm_tx_start = nullptr;
-   }
-}
-// -------------------------------------------------------------------------------------
-void Worker::commitTODO(u8 worker_id, u64 tts, u64 after_so, DTID dt_id, u64 payload_length, std::function<void(u8*)> cb)
-{
-   const u64 total_todo_length = sizeof(TODOEntry) + payload_length;
-   u8* todo_ptr = todo_hwm_rb.pushBack(total_todo_length);
-   auto& todo_entry = *new (todo_ptr) TODOEntry();
-   todo_entry.version_worker_id = worker_id;
-   todo_entry.version_tts = tts;
-   todo_entry.dt_id = dt_id;
-   todo_entry.payload_length = payload_length;
-   todo_entry.after_so = after_so;
-   todo_entry.or_before_so = 0;
-   cb(todo_entry.payload);
-=======
 void Worker::addUnlockTask(DTID dt_id, u64 payload_length, std::function<void(u8*)> callback)
 {
    unlock_tasks_after_commit.push_back(std::make_unique<u8[]>(payload_length + sizeof(UnlockTask)));
@@ -827,7 +595,6 @@
       leanstore::storage::DTRegistry::global_dt_registry.unlock(unlock_task.dt_id, unlock_task.payload);
    }
    unlock_tasks_after_commit.clear();
->>>>>>> 47a5e1ea
 }
 // -------------------------------------------------------------------------------------
 }  // namespace cr
