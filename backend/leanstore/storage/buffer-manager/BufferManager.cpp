--- conflicted
+++ resolved
@@ -80,11 +80,7 @@
          pp_threads.emplace_back(
              [&, t_i](u64 p_begin, u64 p_end) {
                 if (FLAGS_pin_threads) {
-<<<<<<< HEAD
-                   utils::pinThisThread(FLAGS_worker_threads + 1 + t_i);
-=======
                    utils::pinThisThread(FLAGS_worker_threads + FLAGS_wal + t_i);
->>>>>>> 47a5e1ea
                 } else {
                    utils::pinThisThread(t_i);
                 }
