--- conflicted
+++ resolved
@@ -48,39 +48,19 @@
       u16 key_length;
       u64 delta_length;
       u8 before_worker_id;
-<<<<<<< HEAD
-      u8 after_worker_id;
-      u64 before_tts;
-      u64 after_tts;
-=======
       u64 before_tx_id;
       u64 before_command_id;
->>>>>>> 47a5e1ea
       u8 payload[];
    };
    struct WALRemove : WALEntry {
       u16 key_length;
       u16 value_length;
       u8 before_worker_id;
-<<<<<<< HEAD
-      u64 before_tts;
-      u8 payload[];
-   };
-   // -------------------------------------------------------------------------------------
-   // Skip invisible pages optimization
-   struct LeafStatistics {
-      u64 skip_if_gsn_equal = 0;  // And
-      u64 skip_if_your_so_start_older = 0;
-   };
-   static_assert(sizeof(LeafStatistics) <= 64, "LeafStatistics does not fit in BTreeNode magic box");
-   // -------------------------------------------------------------------------------------
-=======
       u64 before_tx_id;
       u64 before_command_id;
       u8 payload[];
    };
    // -------------------------------------------------------------------------------------
->>>>>>> 47a5e1ea
    /*
      Plan: we should handle frequently and infrequently updated tuples differently when it comes to maintaining
      versions in the b-tree.
@@ -92,29 +72,14 @@
      When FatTuple runs out of space, we simply crash for now (real solutions approx variable-size pages or fallback to chained keys)
      ----------------------------------------------------------------------------
      How to convert CHAINED to FAT_TUPLE:
-<<<<<<< HEAD
-     using versions_counter and value_length, allocate fat_tuple on the stack and append all diffs to the fat tuple
-     FOR NOW, we assume same_diffs
-=======
      Random number generation, similar to contention split, don't eagerly remove the deltas to allow concurrent readers to continue without
      complicating the logic if we fail
->>>>>>> 47a5e1ea
      ----------------------------------------------------------------------------
      Glossary:
         UpdateDescriptor: (offset, length)[]
         Diff: raw bytes copied from src/dst next to each other according to the descriptor
         Delta: WWTS + diff + (descriptor)?
     */
-<<<<<<< HEAD
-   enum class TupleFormat : u8 { FAT_TUPLE, CHAINED, VISIBLE_FOR_ALL };
-   struct __attribute__((packed)) Tuple {
-      TupleFormat tuple_format;
-      u8 worker_id : 8;
-      u64 tts : 56;
-      u8 write_locked : 1;
-      // -------------------------------------------------------------------------------------
-      Tuple(TupleFormat tuple_format, u8 worker_id, u64 tts) : tuple_format(tuple_format), worker_id(worker_id), tts(tts) { write_locked = false; }
-=======
    enum class TupleFormat : u8 { CHAINED = 0, FAT_TUPLE_DIFFERENT_ATTRIBUTES = 1, FAT_TUPLE_SAME_ATTRIBUTES = 2, VISIBLE_FOR_ALL = 3 };
    // -------------------------------------------------------------------------------------
    // NEVER SHADOW A MEMBER!!!
@@ -135,100 +100,10 @@
       {
          write_locked = false;
       }
->>>>>>> 47a5e1ea
       bool isWriteLocked() const { return write_locked; }
       void writeLock() { write_locked = true; }
       void unlock() { write_locked = false; }
    };
-<<<<<<< HEAD
-   // -------------------------------------------------------------------------------------
-   using ChainSN = u32;
-   struct TODOEntry {
-      // TODO converts chained to fat when: it failes to prune more than x times (not sure about this trigger)
-      u16 key_length;
-      ChainSN sn;
-      u8 key[];
-   };
-   // -------------------------------------------------------------------------------------
-   // No PGC for chained, always TODO
-   struct __attribute__((packed)) ChainedTuple : Tuple {
-      u8 is_removed : 1;
-      u8 is_gc_scheduled : 1;
-      // -------------------------------------------------------------------------------------
-      u64 versions_counter = 1;
-      u64 commited_after_so = 0;
-      ChainSN next_sn = 0;
-      s64 tmp = 0;
-      u8 payload[];  // latest version in-place
-                     // -------------------------------------------------------------------------------------
-      ChainedTuple(u8 worker_id, u64 tts) : Tuple(TupleFormat::CHAINED, worker_id, tts), is_removed(false), is_gc_scheduled(false) {}
-      bool isFinal() const { return next_sn == 0; }
-   };
-   struct __attribute__((packed)) ChainedTupleDelta {
-      u8 worker_id : 8;
-      u64 tts : 56;
-      u64 commited_before_so;
-      u64 commited_after_so;
-      u8 is_removed : 1;
-      u8 is_delta : 1;  // TODO: atm, always true
-      ChainSN next_sn;
-      u8 payload[];  // UpdateDescriptor + Diff
-      // -------------------------------------------------------------------------------------
-      ChainedTupleDelta(u8 worker_id, u64 tts, bool is_removed, bool is_delta, ChainSN next_sn = 0)
-          : worker_id(worker_id), tts(tts), is_removed(is_removed), is_delta(is_delta), next_sn(next_sn)
-      {
-      }
-      bool isFinal() const { return next_sn == 0; }
-   };
-   // -------------------------------------------------------------------------------------
-   struct __attribute__((packed)) FatTuple : Tuple {
-      // No TODOs for FatTuple, always PGC
-      struct Delta {
-         u64 tts : 56;
-         u8 worker_id : 8;
-         u64 commited_before_so;
-         u8 payload[];  // (desriptor + diff) OR diff
-      };
-      // -------------------------------------------------------------------------------------
-      u64 latest_commited_after_so;
-      u64 prev_commited_after_so;
-      // -------------------------------------------------------------------------------------
-      u8 same_attributes : 1;
-      u16 value_length;
-      u16 total_space, used_space;  // from the payload bytes array
-      u16 deltas_count = 0;         // Attention: coupled with used_space
-      u16 delta_and_diff_length = 0;
-      s64 debug = 0;
-      u8 payload[];
-      // same_attributes: value, update descriptor, DeltaWithoutDescriptor[] N2O
-      // TODO: not sure if we really want it: !same_attributes: value, DeltaWithDescriptor[] N2O
-      // -------------------------------------------------------------------------------------
-      FatTuple() : Tuple(TupleFormat::FAT_TUPLE, 0, 0)  // TOOD: refactor
-      {
-         same_attributes = true;
-      }
-      // returns false to fallback to chained mode
-      bool update(BTreeExclusiveIterator& iterator,
-                  u8* key,
-                  u16 o_key_length,
-                  function<void(u8* value, u16 value_size)>,
-                  UpdateSameSizeInPlaceDescriptor&,
-                  BTreeVI& btree);
-      void undoLastUpdate();
-      const UpdateSameSizeInPlaceDescriptor& updatedAttributesDescriptor() const;
-      inline constexpr u8* value() { return payload; }
-      inline const u8* cvalue() const { return payload; }
-      Delta* saDelta(u16 delta_i);
-      const Delta* csaDelta(u16 delta_i) const;
-      std::tuple<OP_RESULT, u16> reconstructTuple(std::function<void(Slice value)> callback) const;
-   };
-   void convertChainedToFatTuple(BTreeExclusiveIterator& iterator, MutableSlice& s_key);
-   // -------------------------------------------------------------------------------------
-   // Experimental
-   struct DanglingPointer {
-   };
-   // -------------------------------------------------------------------------------------
-=======
    // static_assert(sizeof(Tuple) <= 32, "");
    // -------------------------------------------------------------------------------------
    // Chained: only scheduled gc todos. FatTuple: eager pgc, no scheduled gc todos
@@ -319,7 +194,6 @@
    };
    // -------------------------------------------------------------------------------------
    // KVInterface
->>>>>>> 47a5e1ea
    OP_RESULT lookup(u8* key, u16 key_length, function<void(const u8*, u16)> payload_callback) override;
    OP_RESULT insert(u8* key, u16 key_length, u8* value, u16 value_length) override;
    OP_RESULT updateSameSizeInPlace(u8* key, u16 key_length, function<void(u8* value, u16 value_size)>, UpdateSameSizeInPlaceDescriptor&) override;
@@ -333,10 +207,6 @@
                       function<bool(const u8* key, u16 key_length, const u8* value, u16 value_length)>,
                       function<void()>) override;
    // -------------------------------------------------------------------------------------
-<<<<<<< HEAD
-   static void undo(void* btree_object, const u8* wal_entry_ptr, const u64 tts);
-   static void todo(void* btree_object, const u8* wal_entry_ptr, const u64 version_worker_id, const u64 tts);
-=======
    void create(DTID dtid, bool enable_wal, BTreeLL* graveyard_btree)
    {
       this->graveyard = graveyard_btree;
@@ -346,20 +216,16 @@
    static SpaceCheckResult checkSpaceUtilization(void* btree_object, BufferFrame&);
    static void undo(void* btree_object, const u8* wal_entry_ptr, const u64 tx_id);
    static void todo(void* btree_object, const u8* entry_ptr, const u64 version_worker_id, const u64 version_tx_id, const bool called_before);
->>>>>>> 47a5e1ea
    static void deserialize(void*, std::unordered_map<std::string, std::string>) {}      // TODO:
    static std::unordered_map<std::string, std::string> serialize(void*) { return {}; }  // TODO:
    static DTRegistry::DTMeta getMeta();
    // -------------------------------------------------------------------------------------
-<<<<<<< HEAD
-=======
    struct UnlockEntry {
       u16 key_length;  // SN always = 0
       DanglingPointer dangling_pointer;
       u8 key[];
    };
    static void unlock(void* btree_object, const u8* entry_ptr);
->>>>>>> 47a5e1ea
 
   private:
    BTreeLL* graveyard;
@@ -387,18 +253,10 @@
       // -------------------------------------------------------------------------------------
       jumpmuTry()
       {
-<<<<<<< HEAD
-         BTreeSharedIterator iterator(*static_cast<BTreeGeneric*>(this));
-         // -------------------------------------------------------------------------------------
-         MutableSlice s_key = iterator.mutableKeyInBuffer(o_key_length + sizeof(ChainSN));
-         std::memcpy(s_key.data(), o_key, o_key_length);
-         setSN(s_key, 0);
-=======
          BTreeSharedIterator iterator(*static_cast<BTreeGeneric*>(this),
                                       cr::activeTX().isSerializable() ? LATCH_FALLBACK_MODE::EXCLUSIVE : LATCH_FALLBACK_MODE::SHARED);
          // -------------------------------------------------------------------------------------
          Slice key(o_key, o_key_length);
->>>>>>> 47a5e1ea
          OP_RESULT ret;
          if (asc) {
             ret = iterator.seek(key);
@@ -406,59 +264,6 @@
             ret = iterator.seekForPrev(key);
          }
          // -------------------------------------------------------------------------------------
-<<<<<<< HEAD
-         bool visible_chain_found = false;
-         if (FLAGS_vi_skip_trash_leaves) {  // TODO: still buggy
-            iterator.registerBeforeChangingLeafHook([&](HybridPageGuard<BTreeNode>& leaf) {
-               if (!visible_chain_found) {
-                  auto& leaf_statistics = *reinterpret_cast<LeafStatistics*>(leaf->meta_box);
-                  leaf.bf->header.meta_data_in_shared_mode_mutex.lock();
-                  if (leaf_statistics.skip_if_gsn_equal < leaf.bf->page.GSN) {
-                     bool skippable = true;
-                     for (u64 t_i = 0; t_i < leaf->count && skippable; t_i++) {
-                        ensure(leaf->getKeyLen(t_i) >= sizeof(BTreeVI::ChainSN));
-                        auto& sn = *reinterpret_cast<ChainSN*>(leaf->getKey(t_i) + leaf->getKeyLen(t_i) - sizeof(BTreeVI::ChainSN));
-                        if (sn == 0) {
-                           auto& primary_version =
-                               *reinterpret_cast<ChainedTuple*>(leaf->getPayload(t_i) + leaf->getPayloadLength(t_i) - sizeof(ChainedTuple));
-                           skippable &= primary_version.is_removed && isVisibleForMe(primary_version.worker_id, primary_version.tts);
-                        }
-                     }
-                     if (skippable) {
-                        leaf_statistics.skip_if_gsn_equal = leaf.bf->page.GSN;
-                        leaf_statistics.skip_if_your_so_start_older = cr::Worker::my().so_start;
-                     }
-                  }
-                  leaf.bf->header.meta_data_in_shared_mode_mutex.unlock();
-               }
-               visible_chain_found = false;
-            });
-            iterator.registerAfterChangingLeafHook([&](HybridPageGuard<BTreeNode>& leaf) {
-               // TODO: Rewrite
-               auto& leaf_statistics = *reinterpret_cast<LeafStatistics*>(leaf->meta_box);
-               leaf.bf->header.meta_data_in_shared_mode_mutex.lock_shared();
-               if (leaf_statistics.skip_if_gsn_equal == leaf.bf->page.GSN &&
-                   leaf_statistics.skip_if_your_so_start_older < cr::Worker::my().so_start) {
-                  leaf.bf->header.meta_data_in_shared_mode_mutex.unlock_shared();
-                  COUNTERS_BLOCK() { WorkerCounters::myCounters().dt_skipped_leaf[dt_id]++; }
-                  return true;
-               }
-               leaf.bf->header.meta_data_in_shared_mode_mutex.unlock_shared();
-               return false;
-            });
-         }
-         // -------------------------------------------------------------------------------------
-         while (ret == OP_RESULT::OK) {
-            iterator.assembleKey();
-            Slice key = iterator.key();
-            s_key = iterator.mutableKeyInBuffer();
-            // -------------------------------------------------------------------------------------
-            while (getSN(key) != 0) {
-               if (asc) {
-                  ret = iterator.next();
-               } else {
-                  ret = iterator.prev();
-=======
          while (ret == OP_RESULT::OK) {
             iterator.assembleKey();
             Slice s_key = iterator.key();
@@ -469,7 +274,6 @@
             if (cr::activeTX().isSerializable()) {
                if (std::get<0>(reconstruct) == OP_RESULT::ABORT_TX) {
                   jumpmu_return OP_RESULT::ABORT_TX;
->>>>>>> 47a5e1ea
                }
             }
             const u16 chain_length = std::get<1>(reconstruct);
@@ -481,46 +285,12 @@
                   WorkerCounters::myCounters().cc_read_chains_not_found[dt_id]++;
                   WorkerCounters::myCounters().cc_read_versions_visited_not_found[dt_id] += chain_length;
                }
-<<<<<<< HEAD
-               iterator.assembleKey();
-               key = iterator.key();
-               s_key = iterator.mutableKeyInBuffer();
-            }
-            // -------------------------------------------------------------------------------------
-            // costs 2K
-            auto reconstruct = reconstructTuple(iterator, s_key, [&](Slice value) {
-               keep_scanning = callback(s_key.data(), s_key.length() - sizeof(ChainSN), value.data(), value.length());
-               visible_chain_found = true;
-               counter++;
-            });
-            const u16 chain_length = std::get<1>(reconstruct);
-            COUNTERS_BLOCK()
-            {
-               WorkerCounters::myCounters().cc_read_chains[dt_id]++;
-               WorkerCounters::myCounters().cc_read_versions_visited[dt_id] += chain_length;
-               if (std::get<0>(reconstruct) != OP_RESULT::OK) {
-                  WorkerCounters::myCounters().cc_read_chains_not_found[dt_id]++;
-                  WorkerCounters::myCounters().cc_read_versions_visited_not_found[dt_id] += chain_length;
-               }
-            }
-=======
-            }
->>>>>>> 47a5e1ea
+            }
             if (!keep_scanning) {
                jumpmu_return OP_RESULT::OK;
             }
-<<<<<<< HEAD
-            if (chain_length > 1) {
-               setSN(s_key, 0);
-               ret = iterator.seekExact(Slice(s_key.data(), s_key.length()));
-               ensure(ret == OP_RESULT::OK);
-            }
-            // -------------------------------------------------------------------------------------
-            if (asc) {
-=======
             // -------------------------------------------------------------------------------------
             if constexpr (asc) {
->>>>>>> 47a5e1ea
                ret = iterator.next();
             } else {
                ret = iterator.prev();
@@ -533,44 +303,6 @@
       jumpmu_return OP_RESULT::OTHER;
    }
    // -------------------------------------------------------------------------------------
-<<<<<<< HEAD
-   inline bool isVisibleForMe(u8 worker_id, u64 tts) { return cr::Worker::my().isVisibleForMe(worker_id, tts); }
-   inline bool isVisibleForMe(u64 wtts) { return cr::Worker::my().isVisibleForMe(wtts); }
-   inline SwipType sizeToVT(u64 size) { return SwipType(reinterpret_cast<BufferFrame*>(size)); }
-   // -------------------------------------------------------------------------------------
-   template <typename T>
-   inline ChainSN getSN(T key)
-   {
-      return swap(*reinterpret_cast<const ChainSN*>(key.data() + key.length() - sizeof(ChainSN)));
-   }
-   inline void setSN(MutableSlice key, ChainSN sn) { *reinterpret_cast<ChainSN*>(key.data() + key.length() - sizeof(ChainSN)) = swap(sn); }
-   static void applyDelta(u8* dst, const UpdateSameSizeInPlaceDescriptor& update_descriptor, u8* src);
-   inline std::tuple<OP_RESULT, u16> reconstructTuple(BTreeSharedIterator& iterator, MutableSlice key, std::function<void(Slice value)> callback)
-   {
-      Slice payload = iterator.value();
-      assert(getSN(key) == 0);
-      if (reinterpret_cast<const Tuple*>(payload.data())->tuple_format == TupleFormat::CHAINED) {
-         const ChainedTuple& primary_version = *reinterpret_cast<const ChainedTuple*>(payload.data());
-         if (isVisibleForMe(primary_version.worker_id, primary_version.tts)) {
-            if (primary_version.is_removed) {
-               return {OP_RESULT::NOT_FOUND, 1};
-            }
-            callback(Slice(primary_version.payload, payload.length() - sizeof(ChainedTuple)));
-            return {OP_RESULT::OK, 1};
-         } else {
-            if (primary_version.isFinal()) {
-               return {OP_RESULT::NOT_FOUND, 1};
-            } else {
-               return reconstructChainedTuple(iterator, key, callback);
-            }
-         }
-      } else {
-         return reinterpret_cast<const FatTuple*>(payload.data())->reconstructTuple(callback);
-      }
-   }
-   std::tuple<OP_RESULT, u16> reconstructChainedTuple(BTreeSharedIterator& iterator, MutableSlice key, std::function<void(Slice value)> callback);
-};
-=======
    // TODO: atm, only ascending
    template <bool asc = true>
    OP_RESULT scanOLAP(u8* o_key, u16 o_key_length, function<bool(const u8* key, u16 key_length, const u8* value, u16 value_length)> callback)
@@ -727,7 +459,6 @@
    }
    std::tuple<OP_RESULT, u16> reconstructChainedTuple(Slice key, Slice payload, std::function<void(Slice value)> callback);
 };  // namespace btree
->>>>>>> 47a5e1ea
 // -------------------------------------------------------------------------------------
 }  // namespace btree
 }  // namespace storage
