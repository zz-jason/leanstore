// BTreeVI and BTreeVW are work in progress!
#pragma once
#include "BTreeLL.hpp"
#include "leanstore/Config.hpp"
#include "leanstore/profiling/counters/WorkerCounters.hpp"
#include "leanstore/storage/buffer-manager/BufferManager.hpp"
#include "leanstore/sync-primitives/PageGuard.hpp"
#include "leanstore/utils/RandomGenerator.hpp"
// -------------------------------------------------------------------------------------
// -------------------------------------------------------------------------------------
// -------------------------------------------------------------------------------------
using namespace leanstore::storage;
// -------------------------------------------------------------------------------------
namespace leanstore
{
namespace storage
{
namespace btree
{
// -------------------------------------------------------------------------------------
class BTreeVW : public BTreeLL
{
  public:
   struct __attribute__((packed)) Version {
      u64 tts : 56;
      u64 lsn : 56;
      u32 in_memory_offset;
      u8 worker_id : 8;
      u8 is_removed : 1;
      u8 is_final : 1;
      Version(u8 worker_id, u64 tts, u64 lsn, bool is_deleted, bool is_final, u32 in_memory_offset)
          : tts(tts), lsn(lsn), in_memory_offset(in_memory_offset), worker_id(worker_id), is_removed(is_deleted), is_final(is_final)
      {
      }
      void reset()
      {
         worker_id = 0;
         tts = 0;
         lsn = 0;
         is_removed = 0;
         is_final = 0;
         in_memory_offset = 0;
      }
   };
   static constexpr u64 VW_PAYLOAD_OFFSET = sizeof(Version);
   // -------------------------------------------------------------------------------------
   struct WALVWEntry : WALEntry {
      Version prev_version;
   };
   struct WALBeforeAfterImage : WALVWEntry {
      u16 image_size;
      u8 payload[];
   };
   struct WALInitPage : WALVWEntry {
      DTID dt_id;
   };
   struct WALAfterImage : WALVWEntry {
      u16 image_size;
      u8 payload[];
   };
   struct WALLogicalSplit : WALVWEntry {
      PID parent_pid = -1;
      PID left_pid = -1;
      PID right_pid = -1;
      s32 right_pos = -1;
   };
   struct WALInsert : WALVWEntry {
      u16 key_length;
      u16 value_length;
      u8 payload[];
   };
   struct WALUpdate : WALVWEntry {
      u16 key_length;
      u8 payload[];
   };
   struct WALRemove : WALVWEntry {
      u16 key_length;
      u16 payload_length;
      u8 payload[];
   };
   struct TODOEntry {  // In-memory
      u16 key_length;
      u8 key[];
   };
   static_assert(sizeof(Version) == (20), "");
   // -------------------------------------------------------------------------------------
   virtual OP_RESULT lookup(u8* key, u16 key_length, function<void(const u8*, u16)> payload_callback) override;
   virtual OP_RESULT insert(u8* key, u16 key_length, u8* value, u16 value_length) override;
<<<<<<< HEAD
   virtual OP_RESULT updateSameSizeInPlace(u8* key, u16 key_length, function<void(u8* value, u16 value_size)>, UpdateSameSizeInPlaceDescriptor&) override;
=======
   virtual OP_RESULT updateSameSizeInPlace(u8* key,
                                           u16 key_length,
                                           function<void(u8* value, u16 value_size)>,
                                           UpdateSameSizeInPlaceDescriptor&) override;
>>>>>>> 47a5e1ea
   virtual OP_RESULT remove(u8* key, u16 key_length) override;
   virtual OP_RESULT scanAsc(u8* start_key,
                             u16 key_length,
                             function<bool(const u8* key, u16 key_length, const u8* value, u16 value_length)>,
                             function<void()>) override;
   virtual OP_RESULT scanDesc(u8* start_key,
                              u16 key_length,
                              function<bool(const u8* key, u16 key_length, const u8* value, u16 value_length)>,
                              function<void()>) override;
   // -------------------------------------------------------------------------------------
   static void undo(void* btree_object, const u8* wal_entry_ptr, const u64 tts);
<<<<<<< HEAD
   static void todo(void* btree_object, const u8* wal_entry_ptr, const u64 version_worker_id, const u64 tts);
=======
   static void todo(void* btree_object, const u8* wal_entry_ptr, const u64 version_worker_id, const u64 tx_id, const bool called_before);
>>>>>>> 47a5e1ea
   static void deserialize(void*, std::unordered_map<std::string, std::string>) {}      // TODO:
   static std::unordered_map<std::string, std::string> serialize(void*) { return {}; }  // TODO:
   static DTRegistry::DTMeta getMeta();

  private:
   bool reconstructTuple(u8* payload, u16& payload_length, u8 worker_id, u64 lsn, u32 in_memory_offset);
   static void applyDelta(u8* dst, u16 dst_size, const u8* delta, u16 delta_size);
   inline u8 myWorkerID() { return cr::Worker::my().worker_id; }
   inline u64 myTTS() { return cr::activeTX().TTS(); }
   inline u64 myWTTS() { return myWorkerID() | (myTTS() << 8); }
   inline bool isVisibleForMe(u8 worker_id, u64 tts) { return cr::Worker::my().isVisibleForMe(worker_id, tts); }
};
// -------------------------------------------------------------------------------------
}  // namespace btree
}  // namespace storage
}  // namespace leanstore<|MERGE_RESOLUTION|>--- conflicted
+++ resolved
@@ -86,14 +86,10 @@
    // -------------------------------------------------------------------------------------
    virtual OP_RESULT lookup(u8* key, u16 key_length, function<void(const u8*, u16)> payload_callback) override;
    virtual OP_RESULT insert(u8* key, u16 key_length, u8* value, u16 value_length) override;
-<<<<<<< HEAD
-   virtual OP_RESULT updateSameSizeInPlace(u8* key, u16 key_length, function<void(u8* value, u16 value_size)>, UpdateSameSizeInPlaceDescriptor&) override;
-=======
    virtual OP_RESULT updateSameSizeInPlace(u8* key,
                                            u16 key_length,
                                            function<void(u8* value, u16 value_size)>,
                                            UpdateSameSizeInPlaceDescriptor&) override;
->>>>>>> 47a5e1ea
    virtual OP_RESULT remove(u8* key, u16 key_length) override;
    virtual OP_RESULT scanAsc(u8* start_key,
                              u16 key_length,
@@ -105,11 +101,7 @@
                               function<void()>) override;
    // -------------------------------------------------------------------------------------
    static void undo(void* btree_object, const u8* wal_entry_ptr, const u64 tts);
-<<<<<<< HEAD
-   static void todo(void* btree_object, const u8* wal_entry_ptr, const u64 version_worker_id, const u64 tts);
-=======
    static void todo(void* btree_object, const u8* wal_entry_ptr, const u64 version_worker_id, const u64 tx_id, const bool called_before);
->>>>>>> 47a5e1ea
    static void deserialize(void*, std::unordered_map<std::string, std::string>) {}      // TODO:
    static std::unordered_map<std::string, std::string> serialize(void*) { return {}; }  // TODO:
    static DTRegistry::DTMeta getMeta();
