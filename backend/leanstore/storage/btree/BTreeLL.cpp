--- conflicted
+++ resolved
@@ -80,11 +80,7 @@
       jumpmuCatch() {}
    }
    UNREACHABLE();
-<<<<<<< HEAD
-   return OP_RESULT::OTHER;
-=======
    return false;
->>>>>>> 47a5e1ea
 }
 // -------------------------------------------------------------------------------------
 OP_RESULT BTreeLL::scanAsc(u8* start_key,
@@ -116,10 +112,7 @@
 // -------------------------------------------------------------------------------------
 OP_RESULT BTreeLL::scanDesc(u8* start_key, u16 key_length, std::function<bool(const u8*, u16, const u8*, u16)> callback, function<void()>)
 {
-<<<<<<< HEAD
-=======
    COUNTERS_BLOCK() { WorkerCounters::myCounters().dt_scan_desc[dt_id]++; }
->>>>>>> 47a5e1ea
    const Slice key(start_key, key_length);
    jumpmuTry()
    {
@@ -148,11 +141,7 @@
 // -------------------------------------------------------------------------------------
 OP_RESULT BTreeLL::insert(u8* o_key, u16 o_key_length, u8* o_value, u16 o_value_length)
 {
-<<<<<<< HEAD
-   if (FLAGS_wal) {
-=======
    if (is_wal_enabled) {
->>>>>>> 47a5e1ea
       cr::Worker::my().walEnsureEnoughSpace(PAGE_SIZE * 1);
    }
    const Slice key(o_key, o_key_length);
@@ -185,11 +174,7 @@
                                          function<void(u8* payload, u16 payload_size)> callback,
                                          UpdateSameSizeInPlaceDescriptor& update_descriptor)
 {
-<<<<<<< HEAD
-   if (FLAGS_wal) {
-=======
    if (is_wal_enabled) {
->>>>>>> 47a5e1ea
       cr::Worker::my().walEnsureEnoughSpace(PAGE_SIZE * 1);
    }
    Slice key(o_key, o_key_length);
@@ -201,11 +186,7 @@
          jumpmu_return ret;
       }
       auto current_value = iterator.mutableValue();
-<<<<<<< HEAD
-      if (FLAGS_wal) {
-=======
       if (is_wal_enabled) {
->>>>>>> 47a5e1ea
          assert(update_descriptor.count > 0);  // if it is a secondary index, then we can not use updateSameSize
          // -------------------------------------------------------------------------------------
          const u16 delta_length = update_descriptor.size() + update_descriptor.diffLength();
@@ -237,11 +218,7 @@
 // -------------------------------------------------------------------------------------
 OP_RESULT BTreeLL::remove(u8* o_key, u16 o_key_length)
 {
-<<<<<<< HEAD
-   if (FLAGS_wal) {
-=======
    if (is_wal_enabled) {
->>>>>>> 47a5e1ea
       cr::Worker::my().walEnsureEnoughSpace(PAGE_SIZE * 1);
    }
    const Slice key(o_key, o_key_length);
@@ -253,11 +230,7 @@
          jumpmu_return ret;
       }
       Slice value = iterator.value();
-<<<<<<< HEAD
-      if (FLAGS_wal) {
-=======
       if (is_wal_enabled) {
->>>>>>> 47a5e1ea
          auto wal_entry = iterator.leaf.reserveWALEntry<WALRemove>(o_key_length + value.length());
          wal_entry->type = WAL_LOG_TYPE::WALRemove;
          wal_entry->key_length = o_key_length;
@@ -299,9 +272,6 @@
    TODOException();
 }
 // -------------------------------------------------------------------------------------
-<<<<<<< HEAD
-void BTreeLL::todo(void*, const u8*, const u64, const u64) {}
-=======
 void BTreeLL::todo(void*, const u8*, const u64, const u64, const bool)
 {
    UNREACHABLE();
@@ -311,7 +281,6 @@
 {
    UNREACHABLE();
 }
->>>>>>> 47a5e1ea
 // -------------------------------------------------------------------------------------
 struct DTRegistry::DTMeta BTreeLL::getMeta()
 {
