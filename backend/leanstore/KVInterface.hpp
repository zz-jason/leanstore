--- conflicted
+++ resolved
@@ -14,10 +14,7 @@
    struct Slot {
       u16 offset;
       u16 length;
-<<<<<<< HEAD
-=======
       bool operator==(const Slot& other) const { return offset == other.offset && length == other.length; }
->>>>>>> 47a5e1ea
    };
    Slot slots[];
    u64 size() const { return sizeof(UpdateSameSizeInPlaceDescriptor) + (count * sizeof(UpdateSameSizeInPlaceDescriptor::Slot)); }
