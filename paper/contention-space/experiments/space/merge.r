--- conflicted
+++ resolved
@@ -3,13 +3,35 @@
 library(Cairo)
 library(stringr)
 library(scales)
-# TPC-C A: 100 warehouse, in-memory, variable threads, with/-out split&merge
 
-dev.set(0)
-ff=read.csv('./em_seq_merge.csv')
-cpu=read.csv('./em_seq_threads.csv')
-stats=read.csv('./em_seq_stats.csv')
-dts=read.csv('./em_seq_dts.csv')
+# raw: 3,8 + 0,5 = 4,3 GiB B+: 4,5 GiB, B+-EM: 3,5 GiB
+# 72701109 lines --> 0,5 GiB u64 payloads
+
+joinResults <- function(path) {
+    ff=read.csv(paste(c(path, '_merge.csv'), collapse=''))
+    colnames(ff) <- paste("f", colnames(ff), sep = "_")
+    cpu=read.csv(paste(c(path, '_threads.csv'), collapse=''))
+    colnames(cpu) <- paste("c", colnames(cpu), sep = "_")
+    stats=read.csv(paste(c(path, '_stats.csv'), collapse=''))
+    colnames(stats) <- paste("s", colnames(stats), sep = "_")
+    dts=read.csv(paste(c(path, '_dts.csv'), collapse=''))
+    colnames(dts) <- paste("d", colnames(dts), sep = "_")
+    joined = sqldf("select * from cpu c, dts d, stats s where c.c_c_hash = d.d_c_hash and c.c_t=d.d_t and s.s_t=d.d_t and d.d_c_hash=s.s_c_hash")
+    colnames(joined) <- substring(colnames(joined), first=3,last=10000)
+    t <- joined$t
+    final <- joined[, !duplicated(colnames(joined))]
+    final$t <- t
+    return(final)
+}
+
+path <- './em_a'
+joined <- joinResults(path)
+ff=read.csv(paste(c(path, '_merge.csv'), collapse=''))
+
+config=sqldf("select c_hash, c_su_kwaymerge, min(space_usage_gib) gib from joined group by c_hash, c_su_kwaymerge")
+
+sqldf("select c_su_kwaymerge,gib, f.c_hash,tag,flag, avg(ff), min(ff), median(ff) from ff f, config j where f.c_hash = j.c_hash and flag =1 group by tag, f.c_hash,flag, c_su_kwaymerge order by tag asc, gib desc")
+
 
 sqldf("select c_hash, t, 100.0 *  su_merge_full_counter /dt_researchy_1, dt_researchy_1, dt_researchy_2, dt_researchy_3, dt_researchy_4,dt_researchy_5, su_merge_full_counter, su_merge_partial_counter from dts where su_merge_full_counter > 0 group by c_hash, t")
 
@@ -23,17 +45,4 @@
 sqldf("select c_tag, sum(cycle)/198841078 from imp where space_usage_gib >=26 group by c_tag")
 
 
-<<<<<<< HEAD
-after = sqldf("select * from d where flag = 1")
-before = sqldf("select * from d where flag = 0")
-
-hist(after$ff)
-
-hist(before$ff)
-
->
-=======
-hist(ff$ff)
->>>>>>> 3c439ad4
-# raw: 3,8 + 0,5 = 4,3 GiB B+: 4,5 GiB, B+-EM: 3,5 GiB
-# 72701109 lines --> 0,5 GiB u64 payloads+hist(ff$ff)